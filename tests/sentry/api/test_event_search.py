import datetime
import pytest
import unittest
from datetime import timedelta
from sentry_relay.consts import SPAN_STATUS_CODE_TO_NAME, SPAN_STATUS_NAME_TO_CODE

from django.utils import timezone
from freezegun import freeze_time

from sentry import eventstore
from sentry.api.event_search import (
    AggregateKey,
    event_search_grammar,
    Function,
    FunctionArg,
    with_default,
    get_filter,
    resolve_field_list,
    parse_function,
    parse_search_query,
    get_json_meta_type,
    InvalidSearchQuery,
    OPERATOR_TO_FUNCTION,
    SearchFilter,
    SearchKey,
    SearchValue,
    SearchVisitor,
)
from sentry.testutils.cases import TestCase
from sentry.testutils.helpers.datetime import before_now


def test_get_json_meta_type():
    assert get_json_meta_type("project_id", "UInt8") == "boolean"
    assert get_json_meta_type("project_id", "UInt16") == "integer"
    assert get_json_meta_type("project_id", "UInt32") == "integer"
    assert get_json_meta_type("project_id", "UInt64") == "integer"
    assert get_json_meta_type("project_id", "Float32") == "number"
    assert get_json_meta_type("project_id", "Float64") == "number"
    assert get_json_meta_type("value", "Nullable(Float64)") == "number"
    assert get_json_meta_type("exception_stacks.type", "Array(String)") == "array"
    assert get_json_meta_type("transaction", "Char") == "string"
    assert get_json_meta_type("foo", "unknown") == "string"
    assert get_json_meta_type("other", "") == "string"
    assert get_json_meta_type("avg_duration", "") == "duration"
    assert get_json_meta_type("duration", "UInt64") == "duration"
    assert get_json_meta_type("p50", "Float32") == "duration"
    assert get_json_meta_type("p75", "Float32") == "duration"
    assert get_json_meta_type("p95", "Float32") == "duration"
    assert get_json_meta_type("p99", "Float32") == "duration"
    assert get_json_meta_type("p100", "Float32") == "duration"
    assert get_json_meta_type("apdex_transaction_duration_300", "Float32") == "number"
    assert get_json_meta_type("failure_rate", "Float32") == "percentage"
    assert get_json_meta_type("user_misery_300", "Float32") == "number"
    assert get_json_meta_type("percentile_transaction_duration_0_95", "Float32") == "duration"
    assert get_json_meta_type("count_thing", "UInt64") == "integer"
    assert get_json_meta_type("count_thing", "String") == "string"
    assert get_json_meta_type("count_thing", "Nullable(String)") == "string"
    assert get_json_meta_type("measurements.size", "Float64") == "number"
    assert get_json_meta_type("measurements.fp", "Float64") == "duration"


def test_parse_function():
    assert parse_function("percentile(transaction.duration, 0.5)") == (
        "percentile",
        ["transaction.duration", "0.5"],
        None,
    )
    assert parse_function("p50()") == (
        "p50",
        [],
        None,
    )
    assert parse_function("p75(measurements.lcp)") == ("p75", ["measurements.lcp"], None)
    assert parse_function("apdex(300)") == ("apdex", ["300"], None)
    assert parse_function("failure_rate()") == ("failure_rate", [], None)
    assert parse_function("histogram(measurements_value, 1,0,1)") == (
        "histogram",
        ["measurements_value", "1", "0", "1"],
        None,
    )
    assert parse_function("count_unique(transaction.status)") == (
        "count_unique",
        ["transaction.status"],
        None,
    )
    assert parse_function("count_unique(some.tag-name)") == (
        "count_unique",
        ["some.tag-name"],
        None,
    )
    assert parse_function("count()") == ("count", [], None)
    assert parse_function("count_at_least(transaction.duration ,200)") == (
        "count_at_least",
        ["transaction.duration", "200"],
        None,
    )
    assert parse_function("min(measurements.foo)") == ("min", ["measurements.foo"], None)
    assert parse_function("absolute_delta(transaction.duration, 400)") == (
        "absolute_delta",
        ["transaction.duration", "400"],
        None,
    )
    assert parse_function(
        "avg_range(transaction.duration, 0.5, 2020-03-13T15:14:15, 2020-03-14T15:14:15) AS p"
    ) == (
        "avg_range",
        ["transaction.duration", "0.5", "2020-03-13T15:14:15", "2020-03-14T15:14:15"],
        "p",
    )
    assert parse_function("t_test(avg_1, avg_2,var_1, var_2, count_1, count_2)") == (
        "t_test",
        ["avg_1", "avg_2", "var_1", "var_2", "count_1", "count_2"],
        None,
    )
    assert parse_function("compare_numeric_aggregate(alias, greater,1234)") == (
        "compare_numeric_aggregate",
        ["alias", "greater", "1234"],
        None,
    )
    assert parse_function(r'to_other(release,"asdf @ \"qwer: (3,2)")') == (
        "to_other",
        ["release", r'"asdf @ \"qwer: (3,2)"'],
        None,
    )


class ParseSearchQueryTest(unittest.TestCase):
    def test_simple(self):
        # test with raw search query at the end
        assert parse_search_query("user.email:foo@example.com release:1.2.1 hello") == [
            SearchFilter(
                key=SearchKey(name="user.email"),
                operator="=",
                value=SearchValue(raw_value="foo@example.com"),
            ),
            SearchFilter(
                key=SearchKey(name="release"), operator="=", value=SearchValue(raw_value="1.2.1")
            ),
            SearchFilter(
                key=SearchKey(name="message"), operator="=", value=SearchValue(raw_value="hello")
            ),
        ]

        assert parse_search_query("hello user.email:foo@example.com release:1.2.1") == [
            SearchFilter(
                key=SearchKey(name="message"), operator="=", value=SearchValue(raw_value="hello")
            ),
            SearchFilter(
                key=SearchKey(name="user.email"),
                operator="=",
                value=SearchValue(raw_value="foo@example.com"),
            ),
            SearchFilter(
                key=SearchKey(name="release"), operator="=", value=SearchValue(raw_value="1.2.1")
            ),
        ]

    def test_raw_search_anywhere(self):
        assert parse_search_query(
            "hello what user.email:foo@example.com where release:1.2.1 when"
        ) == [
            SearchFilter(
                key=SearchKey(name="message"),
                operator="=",
                value=SearchValue(raw_value="hello what"),
            ),
            SearchFilter(
                key=SearchKey(name="user.email"),
                operator="=",
                value=SearchValue(raw_value="foo@example.com"),
            ),
            SearchFilter(
                key=SearchKey(name="message"), operator="=", value=SearchValue(raw_value="where")
            ),
            SearchFilter(
                key=SearchKey(name="release"), operator="=", value=SearchValue(raw_value="1.2.1")
            ),
            SearchFilter(
                key=SearchKey(name="message"), operator="=", value=SearchValue(raw_value="when")
            ),
        ]

        assert parse_search_query("hello") == [
            SearchFilter(
                key=SearchKey(name="message"), operator="=", value=SearchValue(raw_value="hello")
            )
        ]

        assert parse_search_query("  hello  ") == [
            SearchFilter(
                key=SearchKey(name="message"), operator="=", value=SearchValue(raw_value="hello")
            )
        ]

        assert parse_search_query("  hello   there") == [
            SearchFilter(
                key=SearchKey(name="message"),
                operator="=",
                value=SearchValue(raw_value="hello   there"),
            )
        ]

        assert parse_search_query("  hello   there:bye") == [
            SearchFilter(
                key=SearchKey(name="message"), operator="=", value=SearchValue(raw_value="hello")
            ),
            SearchFilter(
                key=SearchKey(name="there"), operator="=", value=SearchValue(raw_value="bye")
            ),
        ]

    def test_quoted_raw_search_anywhere(self):
        assert parse_search_query('"hello there" user.email:foo@example.com "general kenobi"') == [
            SearchFilter(
                key=SearchKey(name="message"),
                operator="=",
                value=SearchValue(raw_value="hello there"),
            ),
            SearchFilter(
                key=SearchKey(name="user.email"),
                operator="=",
                value=SearchValue(raw_value="foo@example.com"),
            ),
            SearchFilter(
                key=SearchKey(name="message"),
                operator="=",
                value=SearchValue(raw_value="general kenobi"),
            ),
        ]
        assert parse_search_query(' " hello " ') == [
            SearchFilter(
                key=SearchKey(name="message"), operator="=", value=SearchValue(raw_value=" hello ")
            )
        ]
        assert parse_search_query(' " he\\"llo " ') == [
            SearchFilter(
                key=SearchKey(name="message"), operator="=", value=SearchValue(raw_value=' he"llo ')
            )
        ]

    def test_empty_spaces_stripped_correctly(self):
        assert parse_search_query(
            "event.type:transaction   transaction:/organizations/:orgId/discover/results/"
        ) == [
            SearchFilter(
                key=SearchKey(name="event.type"),
                operator="=",
                value=SearchValue(raw_value="transaction"),
            ),
            SearchFilter(
                key=SearchKey(name="transaction"),
                operator="=",
                value=SearchValue(raw_value="/organizations/:orgId/discover/results/"),
            ),
        ]

    def test_timestamp(self):
        # test date format
        assert parse_search_query("timestamp>2015-05-18") == [
            SearchFilter(
                key=SearchKey(name="timestamp"),
                operator=">",
                value=SearchValue(
                    raw_value=datetime.datetime(2015, 5, 18, 0, 0, tzinfo=timezone.utc)
                ),
            )
        ]
        # test date time format
        assert parse_search_query("timestamp>2015-05-18T10:15:01") == [
            SearchFilter(
                key=SearchKey(name="timestamp"),
                operator=">",
                value=SearchValue(
                    raw_value=datetime.datetime(2015, 5, 18, 10, 15, 1, tzinfo=timezone.utc)
                ),
            )
        ]

        # test date time format w microseconds
        assert parse_search_query("timestamp>2015-05-18T10:15:01.103") == [
            SearchFilter(
                key=SearchKey(name="timestamp"),
                operator=">",
                value=SearchValue(
                    raw_value=datetime.datetime(2015, 5, 18, 10, 15, 1, 103000, tzinfo=timezone.utc)
                ),
            )
        ]

        # test date time format w microseconds and utc marker
        assert parse_search_query("timestamp:>2015-05-18T10:15:01.103Z") == [
            SearchFilter(
                key=SearchKey(name="timestamp"),
                operator=">",
                value=SearchValue(
                    raw_value=datetime.datetime(2015, 5, 18, 10, 15, 1, 103000, tzinfo=timezone.utc)
                ),
            )
        ]

    def test_other_dates(self):
        # test date format with other name
        assert parse_search_query("first_seen>2015-05-18") == [
            SearchFilter(
                key=SearchKey(name="first_seen"),
                operator=">",
                value=SearchValue(
                    raw_value=datetime.datetime(2015, 5, 18, 0, 0, tzinfo=timezone.utc)
                ),
            )
        ]

        # test colon format
        assert parse_search_query("first_seen:>2015-05-18") == [
            SearchFilter(
                key=SearchKey(name="first_seen"),
                operator=">",
                value=SearchValue(
                    raw_value=datetime.datetime(2015, 5, 18, 0, 0, tzinfo=timezone.utc)
                ),
            )
        ]

        assert parse_search_query("first_seen:>2018-01-01T05:06:07+00:00") == [
            SearchFilter(
                key=SearchKey(name="first_seen"),
                operator=">",
                value=SearchValue(
                    raw_value=datetime.datetime(2018, 1, 1, 5, 6, 7, tzinfo=timezone.utc)
                ),
            )
        ]

        assert parse_search_query("random:>2015-05-18") == [
            SearchFilter(
                key=SearchKey(name="random"), operator="=", value=SearchValue(">2015-05-18")
            )
        ]

    def test_rel_time_filter(self):
        now = timezone.now()
        with freeze_time(now):
            assert parse_search_query("first_seen:+7d") == [
                SearchFilter(
                    key=SearchKey(name="first_seen"),
                    operator="<=",
                    value=SearchValue(raw_value=now - timedelta(days=7)),
                )
            ]
            assert parse_search_query("first_seen:-2w") == [
                SearchFilter(
                    key=SearchKey(name="first_seen"),
                    operator=">=",
                    value=SearchValue(raw_value=now - timedelta(days=14)),
                )
            ]
            assert parse_search_query("random:-2w") == [
                SearchFilter(key=SearchKey(name="random"), operator="=", value=SearchValue("-2w"))
            ]

    def test_invalid_date_formats(self):
        invalid_queries = ["first_seen:hello", "first_seen:123", "first_seen:2018-01-01T00:01ZZ"]
        for invalid_query in invalid_queries:
            with self.assertRaisesRegexp(InvalidSearchQuery, "Invalid format for date field"):
                parse_search_query(invalid_query)

    def test_specific_time_filter(self):
        assert parse_search_query("first_seen:2018-01-01") == [
            SearchFilter(
                key=SearchKey(name="first_seen"),
                operator=">=",
                value=SearchValue(raw_value=datetime.datetime(2018, 1, 1, tzinfo=timezone.utc)),
            ),
            SearchFilter(
                key=SearchKey(name="first_seen"),
                operator="<",
                value=SearchValue(raw_value=datetime.datetime(2018, 1, 2, tzinfo=timezone.utc)),
            ),
        ]

        assert parse_search_query("first_seen:2018-01-01T05:06:07Z") == [
            SearchFilter(
                key=SearchKey(name="first_seen"),
                operator=">=",
                value=SearchValue(
                    raw_value=datetime.datetime(2018, 1, 1, 5, 1, 7, tzinfo=timezone.utc)
                ),
            ),
            SearchFilter(
                key=SearchKey(name="first_seen"),
                operator="<",
                value=SearchValue(
                    raw_value=datetime.datetime(2018, 1, 1, 5, 12, 7, tzinfo=timezone.utc)
                ),
            ),
        ]

        assert parse_search_query("first_seen:2018-01-01T05:06:07+00:00") == [
            SearchFilter(
                key=SearchKey(name="first_seen"),
                operator=">=",
                value=SearchValue(
                    raw_value=datetime.datetime(2018, 1, 1, 5, 1, 7, tzinfo=timezone.utc)
                ),
            ),
            SearchFilter(
                key=SearchKey(name="first_seen"),
                operator="<",
                value=SearchValue(
                    raw_value=datetime.datetime(2018, 1, 1, 5, 12, 7, tzinfo=timezone.utc)
                ),
            ),
        ]

        assert parse_search_query("random:2018-01-01T05:06:07") == [
            SearchFilter(
                key=SearchKey(name="random"),
                operator="=",
                value=SearchValue(raw_value="2018-01-01T05:06:07"),
            )
        ]

    def test_quoted_val(self):
        assert parse_search_query('release:"a release"') == [
            SearchFilter(
                key=SearchKey(name="release"),
                operator="=",
                value=SearchValue(raw_value="a release"),
            )
        ]
        assert parse_search_query('!release:"a release"') == [
            SearchFilter(
                key=SearchKey(name="release"), operator="!=", value=SearchValue("a release")
            )
        ]

    def test_quoted_key(self):
        assert parse_search_query('"hi:there":value') == [
            SearchFilter(
                key=SearchKey(name="hi:there"), operator="=", value=SearchValue(raw_value="value")
            )
        ]
        assert parse_search_query('!"hi:there":value') == [
            SearchFilter(
                key=SearchKey(name="hi:there"), operator="!=", value=SearchValue(raw_value="value")
            )
        ]

    def test_newline_within_quote(self):
        assert parse_search_query('release:"a\nrelease"') == [
            SearchFilter(
                key=SearchKey(name="release"),
                operator="=",
                value=SearchValue(raw_value="a\nrelease"),
            )
        ]

    def test_newline_outside_quote(self):
        with self.assertRaises(InvalidSearchQuery):
            parse_search_query("release:a\nrelease")

    def test_tab_within_quote(self):
        assert parse_search_query('release:"a\trelease"') == [
            SearchFilter(
                key=SearchKey(name="release"),
                operator="=",
                value=SearchValue(raw_value="a\trelease"),
            )
        ]

    def test_tab_outside_quote(self):
        # tab outside quote
        assert parse_search_query("release:a\trelease") == [
            SearchFilter(
                key=SearchKey(name="release"), operator="=", value=SearchValue(raw_value="a")
            ),
            SearchFilter(
                key=SearchKey(name="message"),
                operator="=",
                value=SearchValue(raw_value="\trelease"),
            ),
        ]

    def test_escaped_quotes(self):
        assert parse_search_query('release:"a\\"thing\\""') == [
            SearchFilter(
                key=SearchKey(name="release"), operator="=", value=SearchValue(raw_value='a"thing"')
            )
        ]
        assert parse_search_query('release:"a\\"\\"release"') == [
            SearchFilter(
                key=SearchKey(name="release"),
                operator="=",
                value=SearchValue(raw_value='a""release'),
            )
        ]

    def test_multiple_quotes(self):
        assert parse_search_query('device.family:"" browser.name:"Chrome"') == [
            SearchFilter(
                key=SearchKey(name="device.family"), operator="=", value=SearchValue(raw_value="")
            ),
            SearchFilter(
                key=SearchKey(name="browser.name"),
                operator="=",
                value=SearchValue(raw_value="Chrome"),
            ),
        ]

        assert parse_search_query('device.family:"\\"" browser.name:"Chrome"') == [
            SearchFilter(
                key=SearchKey(name="device.family"), operator="=", value=SearchValue(raw_value='"')
            ),
            SearchFilter(
                key=SearchKey(name="browser.name"),
                operator="=",
                value=SearchValue(raw_value="Chrome"),
            ),
        ]

    def test_sooo_many_quotes(self):
        assert parse_search_query('device.family:"\\"\\"\\"\\"\\"\\"\\"\\"\\"\\""') == [
            SearchFilter(
                key=SearchKey(name="device.family"),
                operator="=",
                value=SearchValue(raw_value='""""""""""'),
            )
        ]

    def test_empty_filter_value(self):
        assert parse_search_query('device.family:""') == [
            SearchFilter(
                key=SearchKey(name="device.family"), operator="=", value=SearchValue(raw_value="")
            )
        ]
        with self.assertRaisesRegexp(InvalidSearchQuery, "Empty string after 'device.family:'"):
            parse_search_query("device.family:")

    def test_escaped_quote_value(self):
        assert parse_search_query('device.family:\\"') == [
            SearchFilter(
                key=SearchKey(name="device.family"), operator="=", value=SearchValue(raw_value='"')
            )
        ]

        assert parse_search_query('device.family:te\\"st') == [
            SearchFilter(
                key=SearchKey(name="device.family"),
                operator="=",
                value=SearchValue(raw_value='te"st'),
            )
        ]

        # This is a weird case. I think this should be an error, but it doesn't seem trivial to rewrite
        # the grammar to handle that.
        assert parse_search_query('url:"te"st') == [
            SearchFilter(
                key=SearchKey(name="url"), operator="=", value=SearchValue(raw_value="te")
            ),
            SearchFilter(
                key=SearchKey(name="message"), operator="=", value=SearchValue(raw_value="st")
            ),
        ]

    def test_trailing_quote_value(self):
        tests = [
            ('"test', "device.family:{}"),
            ('test"', "url:{}"),
            ('"test', "url:{} transaction:abadcafe"),
            ('te"st', "url:{} transaction:abadcafe"),
        ]

        for test in tests:
            with self.assertRaisesRegexp(
                InvalidSearchQuery,
                f"Invalid quote at '{test[0]}': quotes must enclose text or be escaped.",
            ):
                parse_search_query(test[1].format(test[0]))

    def test_custom_tag(self):
        assert parse_search_query("fruit:apple release:1.2.1") == [
            SearchFilter(
                key=SearchKey(name="fruit"), operator="=", value=SearchValue(raw_value="apple")
            ),
            SearchFilter(
                key=SearchKey(name="release"), operator="=", value=SearchValue(raw_value="1.2.1")
            ),
        ]

    def test_custom_explicit_tag(self):
        assert parse_search_query("tags[fruit]:apple release:1.2.1 tags[project_id]:123") == [
            SearchFilter(
                key=SearchKey(name="tags[fruit]"),
                operator="=",
                value=SearchValue(raw_value="apple"),
            ),
            SearchFilter(
                key=SearchKey(name="release"), operator="=", value=SearchValue(raw_value="1.2.1")
            ),
            SearchFilter(
                key=SearchKey(name="tags[project_id]"),
                operator="=",
                value=SearchValue(raw_value="123"),
            ),
        ]

    def test_has_tag(self):
        # unquoted key
        assert parse_search_query("has:release") == [
            SearchFilter(
                key=SearchKey(name="release"), operator="!=", value=SearchValue(raw_value="")
            )
        ]

        # quoted key
        assert parse_search_query('has:"hi:there"') == [
            SearchFilter(
                key=SearchKey(name="hi:there"), operator="!=", value=SearchValue(raw_value="")
            )
        ]

        # malformed key
        with self.assertRaises(InvalidSearchQuery):
            parse_search_query('has:"hi there"')

    def test_not_has_tag(self):
        # unquoted key
        assert parse_search_query("!has:release") == [
            SearchFilter(key=SearchKey(name="release"), operator="=", value=SearchValue(""))
        ]

        # quoted key
        assert parse_search_query('!has:"hi:there"') == [
            SearchFilter(key=SearchKey(name="hi:there"), operator="=", value=SearchValue(""))
        ]

    def test_is_query_unsupported(self):
        with self.assertRaisesRegexp(
            InvalidSearchQuery, ".*queries are only supported in issue search.*"
        ):
            parse_search_query("is:unassigned")

    def test_key_remapping(self):
        class RemapVisitor(SearchVisitor):
            key_mappings = {"target_value": ["someValue", "legacy-value"]}

        tree = event_search_grammar.parse("someValue:123 legacy-value:456 normal_value:hello")
        assert RemapVisitor().visit(tree) == [
            SearchFilter(
                key=SearchKey(name="target_value"), operator="=", value=SearchValue("123")
            ),
            SearchFilter(
                key=SearchKey(name="target_value"), operator="=", value=SearchValue("456")
            ),
            SearchFilter(
                key=SearchKey(name="normal_value"), operator="=", value=SearchValue("hello")
            ),
        ]

    def test_boolean_filter(self):
        truthy = ("true", "TRUE", "1")
        for val in truthy:
            assert parse_search_query(f"stack.in_app:{val}") == [
                SearchFilter(
                    key=SearchKey(name="stack.in_app"),
                    operator="=",
                    value=SearchValue(raw_value=1),
                )
            ]
        falsey = ("false", "FALSE", "0")
        for val in falsey:
            assert parse_search_query(f"stack.in_app:{val}") == [
                SearchFilter(
                    key=SearchKey(name="stack.in_app"),
                    operator="=",
                    value=SearchValue(raw_value=0),
                )
            ]

        assert parse_search_query("!stack.in_app:false") == [
            SearchFilter(
                key=SearchKey(name="stack.in_app"),
                operator="=",
                value=SearchValue(raw_value=1),
            )
        ]

    def test_invalid_boolean_filter(self):
        invalid_queries = ["stack.in_app:lol", "stack.in_app:123", "stack.in_app:>true"]
        for invalid_query in invalid_queries:
            with self.assertRaisesRegexp(InvalidSearchQuery, "Invalid format for boolean field"):
                parse_search_query(invalid_query)

    def test_numeric_filter(self):
        # Numeric format should still return a string if field isn't
        # allowed
        assert parse_search_query("random_field:>500") == [
            SearchFilter(
                key=SearchKey(name="random_field"),
                operator="=",
                value=SearchValue(raw_value=">500"),
            )
        ]

    def test_numeric_filter_with_decimals(self):
        assert parse_search_query("transaction.duration:>3.1415") == [
            SearchFilter(
                key=SearchKey(name="transaction.duration"),
                operator=">",
                value=SearchValue(raw_value=3.1415),
            )
        ]

    def test_numeric_filter_with_shorthand(self):
        assert parse_search_query("stack.colno:>3k") == [
            SearchFilter(
                key=SearchKey(name="stack.colno"),
                operator=">",
                value=SearchValue(raw_value=3000.0),
            )
        ]
        assert parse_search_query("stack.colno:>3m") == [
            SearchFilter(
                key=SearchKey(name="stack.colno"),
                operator=">",
                value=SearchValue(raw_value=3000000.0),
            )
        ]
        assert parse_search_query("stack.colno:>3b") == [
            SearchFilter(
                key=SearchKey(name="stack.colno"),
                operator=">",
                value=SearchValue(raw_value=3000000000.0),
            )
        ]

    def test_invalid_numeric_fields(self):
        invalid_queries = ["project.id:one", "issue.id:two", "transaction.duration:>hotdog"]
        for invalid_query in invalid_queries:
            with self.assertRaisesRegexp(InvalidSearchQuery, "Invalid format for numeric field"):
                parse_search_query(invalid_query)

    def test_invalid_numeric_shorthand(self):
        with self.assertRaisesRegexp(
            InvalidSearchQuery, expected_regex="is not a valid number suffix, must be k, m or b"
        ):
            parse_search_query("stack.colno:>3s")

    def test_negated_on_boolean_values_and_non_boolean_field(self):
        assert parse_search_query("!user.id:true") == [
            SearchFilter(
                key=SearchKey(name="user.id"), operator="!=", value=SearchValue(raw_value="true")
            )
        ]

        assert parse_search_query("!user.id:1") == [
            SearchFilter(
                key=SearchKey(name="user.id"), operator="!=", value=SearchValue(raw_value="1")
            )
        ]

    def test_duration_on_non_duration_field(self):
        assert parse_search_query("user.id:500s") == [
            SearchFilter(
                key=SearchKey(name="user.id"), operator="=", value=SearchValue(raw_value="500s")
            )
        ]

    def test_negated_duration_on_non_duration_field(self):
        assert parse_search_query("!user.id:500s") == [
            SearchFilter(
                key=SearchKey(name="user.id"), operator="!=", value=SearchValue(raw_value="500s")
            )
        ]

    def test_duration_filter(self):
        assert parse_search_query("transaction.duration:>500s") == [
            SearchFilter(
                key=SearchKey(name="transaction.duration"),
                operator=">",
                value=SearchValue(raw_value=500000.0),
            )
        ]

    def test_duration_filter_overrides_numeric_shorthand(self):
        # 2m should mean 2 minutes for duration filters (as opposed to 2 million)
        assert parse_search_query("transaction.duration:>2m") == [
            SearchFilter(
                key=SearchKey(name="transaction.duration"),
                operator=">",
                value=SearchValue(raw_value=120000.0),
            )
        ]

    def test_aggregate_duration_filter(self):
        assert parse_search_query("avg(transaction.duration):>500s") == [
            SearchFilter(
                key=AggregateKey(name="avg(transaction.duration)"),
                operator=">",
                value=SearchValue(raw_value=500000.0),
            )
        ]

    def test_aggregate_duration_filter_overrides_numeric_shorthand(self):
        # 2m should mean 2 minutes for duration filters (as opposed to 2 million)
        assert parse_search_query("avg(transaction.duration):>2m") == [
            SearchFilter(
                key=AggregateKey(name="avg(transaction.duration)"),
                operator=">",
                value=SearchValue(raw_value=120000.0),
            )
        ]

    def test_invalid_duration_filter(self):
        with self.assertRaises(InvalidSearchQuery, expected_regex="not a valid duration value"):
            parse_search_query("transaction.duration:>..500s")

    def test_invalid_aggregate_duration_filter(self):
        with self.assertRaises(InvalidSearchQuery, expected_regex="not a valid duration value"):
            parse_search_query("avg(transaction.duration):>..500s")

    def test_invalid_aggregate_percentage_filter(self):
        with self.assertRaises(InvalidSearchQuery, expected_regex="not a valid percentage value"):
            parse_search_query("percentage(transaction.duration, transaction.duration):>..500%")

    def test_invalid_aggregate_column_with_duration_filter(self):
        with self.assertRaises(InvalidSearchQuery, regex="not a duration column"):
            parse_search_query("avg(stack.colno):>500s")

    def test_numeric_measurements_filter(self):
        # NOTE: can only filter on integers right now
        assert parse_search_query("measurements.size:3.1415") == [
            SearchFilter(
                key=SearchKey(name="measurements.size"),
                operator="=",
                value=SearchValue(raw_value=3.1415),
            )
        ]

        assert parse_search_query("measurements.size:>3.1415") == [
            SearchFilter(
                key=SearchKey(name="measurements.size"),
                operator=">",
                value=SearchValue(raw_value=3.1415),
            )
        ]

        assert parse_search_query("measurements.size:<3.1415") == [
            SearchFilter(
                key=SearchKey(name="measurements.size"),
                operator="<",
                value=SearchValue(raw_value=3.1415),
            )
        ]

    def test_numeric_aggregate_measurements_filter(self):
        assert parse_search_query("min(measurements.size):3.1415") == [
            SearchFilter(
                key=SearchKey(name="min(measurements.size)"),
                operator="=",
                value=SearchValue(raw_value=3.1415),
            )
        ]

        assert parse_search_query("min(measurements.size):>3.1415") == [
            SearchFilter(
                key=SearchKey(name="min(measurements.size)"),
                operator=">",
                value=SearchValue(raw_value=3.1415),
            )
        ]

        assert parse_search_query("min(measurements.size):<3.1415") == [
            SearchFilter(
                key=SearchKey(name="min(measurements.size)"),
                operator="<",
                value=SearchValue(raw_value=3.1415),
            )
        ]

        assert parse_search_query("min(measurements.size):<3k") == [
            SearchFilter(
                key=SearchKey(name="min(measurements.size)"),
                operator="<",
                value=SearchValue(raw_value=3000.0),
            )
        ]

        assert parse_search_query("min(measurements.size):2m") == [
            SearchFilter(
                key=SearchKey(name="min(measurements.size)"),
                operator="=",
                value=SearchValue(raw_value=2000000.0),
            )
        ]

    def test_invalid_numeric_aggregate_filter(self):
        with self.assertRaisesRegexp(
            InvalidSearchQuery, expected_regex="is not a valid number suffix, must be k, m or b"
        ):
            parse_search_query("min(measurements.size):3s")

    def test_duration_measurements_filter(self):
        assert parse_search_query("measurements.fp:1.5s") == [
            SearchFilter(
                key=SearchKey(name="measurements.fp"),
                operator="=",
                value=SearchValue(raw_value=1500),
            )
        ]

        assert parse_search_query("measurements.fp:>1.5s") == [
            SearchFilter(
                key=SearchKey(name="measurements.fp"),
                operator=">",
                value=SearchValue(raw_value=1500),
            )
        ]

        assert parse_search_query("measurements.fp:<1.5s") == [
            SearchFilter(
                key=SearchKey(name="measurements.fp"),
                operator="<",
                value=SearchValue(raw_value=1500),
            )
        ]

    def test_duration_aggregate_measurements_filter(self):
        assert parse_search_query("percentile(measurements.fp, 0.5):3.3s") == [
            SearchFilter(
                key=SearchKey(name="percentile(measurements.fp, 0.5)"),
                operator="=",
                value=SearchValue(raw_value=3300),
            )
        ]

        assert parse_search_query("percentile(measurements.fp, 0.5):>3.3s") == [
            SearchFilter(
                key=SearchKey(name="percentile(measurements.fp, 0.5)"),
                operator=">",
                value=SearchValue(raw_value=3300),
            )
        ]

        assert parse_search_query("percentile(measurements.fp, 0.5):<3.3s") == [
            SearchFilter(
                key=SearchKey(name="percentile(measurements.fp, 0.5)"),
                operator="<",
                value=SearchValue(raw_value=3300),
            )
        ]

    def test_aggregate_rel_time_filter(self):
        now = timezone.now()
        with freeze_time(now):
            assert parse_search_query("last_seen():+7d") == [
                SearchFilter(
                    key=SearchKey(name="last_seen()"),
                    operator="<=",
                    value=SearchValue(raw_value=now - timedelta(days=7)),
                )
            ]
            assert parse_search_query("last_seen():-2w") == [
                SearchFilter(
                    key=SearchKey(name="last_seen()"),
                    operator=">=",
                    value=SearchValue(raw_value=now - timedelta(days=14)),
                )
            ]
            assert parse_search_query("random:-2w") == [
                SearchFilter(key=SearchKey(name="random"), operator="=", value=SearchValue("-2w"))
            ]

    def test_quotes_filtered_on_raw(self):
        # Enclose the full raw query? Strip it.
        assert parse_search_query('thinger:unknown "what is this?"') == [
            SearchFilter(
                key=SearchKey(name="thinger"), operator="=", value=SearchValue(raw_value="unknown")
            ),
            SearchFilter(
                key=SearchKey(name="message"),
                operator="=",
                value=SearchValue(raw_value="what is this?"),
            ),
        ]

        # Enclose the full query? Strip it and the whole query is raw.
        assert parse_search_query('"thinger:unknown what is this?"') == [
            SearchFilter(
                key=SearchKey(name="message"),
                operator="=",
                value=SearchValue(raw_value="thinger:unknown what is this?"),
            )
        ]

        # Allow a single quotation at end
        assert parse_search_query('end"') == [
            SearchFilter(
                key=SearchKey(name="message"), operator="=", value=SearchValue(raw_value='end"')
            )
        ]

        # Allow a single quotation at beginning
        assert parse_search_query('"beginning') == [
            SearchFilter(
                key=SearchKey(name="message"),
                operator="=",
                value=SearchValue(raw_value='"beginning'),
            )
        ]

        # Allow a single quotation
        assert parse_search_query('"') == [
            SearchFilter(
                key=SearchKey(name="message"), operator="=", value=SearchValue(raw_value='"')
            )
        ]

        # Empty quotations become a dropped term
        assert parse_search_query('""') == []

        # Allow a search for space
        assert parse_search_query('" "') == [
            SearchFilter(
                key=SearchKey(name="message"), operator="=", value=SearchValue(raw_value=" ")
            )
        ]

        # Strip in a balanced manner
        assert parse_search_query('""woof"') == [
            SearchFilter(
                key=SearchKey(name="message"), operator="=", value=SearchValue(raw_value='woof"')
            )
        ]

        # Don't try this at home kids
        assert parse_search_query('"""""""""') == [
            SearchFilter(
                key=SearchKey(name="message"), operator="=", value=SearchValue(raw_value='"')
            )
        ]

    def _build_search_filter(self, key_name, operator, value):
        return SearchFilter(
            key=SearchKey(name=key_name), operator=operator, value=SearchValue(raw_value=value)
        )

    def test_basic_fallthrough(self):
        # These should all fall through to basic equal searches, even though they
        # look like numeric, date, etc.
        queries = [
            ("random:<hello", self._build_search_filter("random", "=", "<hello")),
            ("random:<512.1.0", self._build_search_filter("random", "=", "<512.1.0")),
            ("random:2018-01-01", self._build_search_filter("random", "=", "2018-01-01")),
            ("random:+7d", self._build_search_filter("random", "=", "+7d")),
            ("random:>2018-01-01", self._build_search_filter("random", "=", ">2018-01-01")),
            ("random:2018-01-01", self._build_search_filter("random", "=", "2018-01-01")),
            ("random:hello", self._build_search_filter("random", "=", "hello")),
            ("random:123", self._build_search_filter("random", "=", "123")),
        ]
        for query, expected in queries:
            assert parse_search_query(query) == [expected]

    def test_empty_string(self):
        # Empty quotations become a dropped term
        assert parse_search_query("") == []


# Helper functions to make reading the expected output from the boolean tests easier to read. #
# a:b
def _eq(xy):
    return ["equals", [["ifNull", [xy[0], "''"]], xy[1]]]


# a:b but using operators instead of functions
def _oeq(xy):
    return [["ifNull", [xy[0], "''"]], "=", xy[1]]


# !a:b using operators instead of functions
def _noeq(xy):
    return [["ifNull", [xy[0], "''"]], "!=", xy[1]]


# message ("foo bar baz")
def _m(x):
    return ["notEquals", [["positionCaseInsensitive", ["message", f"'{x}'"]], 0]]


# message ("foo bar baz") using operators instead of functions
def _om(x):
    return [["positionCaseInsensitive", ["message", f"'{x}'"]], "!=", 0]


# x OR y
def _or(x, y):
    return ["or", [x, y]]


# x AND y
def _and(x, y):
    return ["and", [x, y]]


# count():>1
def _c(op, val):
    return [OPERATOR_TO_FUNCTION[op], ["count", val]]


# count():>1 using operators instead of functions
def _oc(op, val):
    return ["count", op, val]


class ParseBooleanSearchQueryTest(TestCase):
    def setUp(self):
        super().setUp()
        users = ["foo", "bar", "foobar", "hello", "hi"]
        for u in users:
            self.__setattr__(u, ["equals", ["user.email", f"{u}@example.com"]])
            self.__setattr__(f"o{u}", ["user.email", "=", f"{u}@example.com"])

    def test_simple(self):
        result = get_filter("user.email:foo@example.com OR user.email:bar@example.com")
        assert result.conditions == [[_or(self.foo, self.bar), "=", 1]]

        result = get_filter("user.email:foo@example.com AND user.email:bar@example.com")
        assert result.conditions == [self.ofoo, self.obar]

    def test_words_with_boolean_substrings(self):
        result = get_filter("ORder")
        assert result.conditions == [_om("ORder")]

        result = get_filter("ANDroid")
        assert result.conditions == [_om("ANDroid")]

    def test_single_term(self):
        result = get_filter("user.email:foo@example.com")
        assert result.conditions == [self.ofoo]

    def test_wildcard_array_field(self):
        _filter = get_filter("error.value:Deadlock* OR !stack.filename:*.py")
        assert _filter.conditions == [
            [
                _or(
                    ["like", ["error.value", "Deadlock%"]],
                    ["notLike", ["stack.filename", "%.py"]],
                ),
                "=",
                1,
            ]
        ]
        assert _filter.filter_keys == {}

    def test_order_of_operations(self):
        result = get_filter(
            "user.email:foo@example.com OR user.email:bar@example.com AND user.email:foobar@example.com"
        )
        assert result.conditions == [[_or(self.foo, _and(self.bar, self.foobar)), "=", 1]]

        result = get_filter(
            "user.email:foo@example.com AND user.email:bar@example.com OR user.email:foobar@example.com"
        )
        assert result.conditions == [[_or(_and(self.foo, self.bar), self.foobar), "=", 1]]

    def test_multiple_statements(self):
        result = get_filter(
            "user.email:foo@example.com OR user.email:bar@example.com OR user.email:foobar@example.com"
        )
        assert result.conditions == [[_or(self.foo, _or(self.bar, self.foobar)), "=", 1]]

        result = get_filter(
            "user.email:foo@example.com AND user.email:bar@example.com AND user.email:foobar@example.com"
        )
        assert result.conditions == [self.ofoo, self.obar, self.ofoobar]

        # longer even number of terms
        result = get_filter(
            "user.email:foo@example.com AND user.email:bar@example.com OR user.email:foobar@example.com AND user.email:hello@example.com"
        )
        assert result.conditions == [
            [_or(_and(self.foo, self.bar), _and(self.foobar, self.hello)), "=", 1]
        ]

        # longer odd number of terms
        result = get_filter(
            "user.email:foo@example.com AND user.email:bar@example.com OR user.email:foobar@example.com AND user.email:hello@example.com AND user.email:hi@example.com"
        )
        assert result.conditions == [
            [
                _or(
                    _and(self.foo, self.bar),
                    _and(self.foobar, _and(self.hello, self.hi)),
                ),
                "=",
                1,
            ]
        ]

        # absurdly long
        result = get_filter(
            "user.email:foo@example.com AND user.email:bar@example.com OR user.email:foobar@example.com AND user.email:hello@example.com AND user.email:hi@example.com OR user.email:foo@example.com AND user.email:bar@example.com OR user.email:foobar@example.com AND user.email:hello@example.com AND user.email:hi@example.com"
        )
        assert result.conditions == [
            [
                _or(
                    _and(self.foo, self.bar),
                    _or(
                        _and(self.foobar, _and(self.hello, self.hi)),
                        _or(
                            _and(self.foo, self.bar),
                            _and(self.foobar, _and(self.hello, self.hi)),
                        ),
                    ),
                ),
                "=",
                1,
            ]
        ]

    def test_grouping_boolean_filter(self):
        result = get_filter("(event.type:error) AND (stack.in_app:true)")
        assert result.conditions == [["event.type", "=", "error"], ["stack.in_app", "=", 1]]

    def test_grouping_simple(self):
        result = get_filter("(user.email:foo@example.com OR user.email:bar@example.com)")
        assert result.conditions == [[_or(self.foo, self.bar), "=", 1]]

        result = get_filter(
            "(user.email:foo@example.com OR user.email:bar@example.com) AND user.email:foobar@example.com"
        )
        assert result.conditions == [[_or(self.foo, self.bar), "=", 1], self.ofoobar]

        result = get_filter(
            "user.email:foo@example.com AND (user.email:bar@example.com OR user.email:foobar@example.com)"
        )
        assert result.conditions == [self.ofoo, [_or(self.bar, self.foobar), "=", 1]]

    def test_nested_grouping(self):
        result = get_filter(
            "(user.email:foo@example.com OR (user.email:bar@example.com OR user.email:foobar@example.com))"
        )
        assert result.conditions == [[_or(self.foo, _or(self.bar, self.foobar)), "=", 1]]

        result = get_filter(
            "(user.email:foo@example.com OR (user.email:bar@example.com OR (user.email:foobar@example.com AND user.email:hello@example.com OR user.email:hi@example.com)))"
        )
        assert result.conditions == [
            [
                _or(
                    self.foo,
                    _or(self.bar, _or(_and(self.foobar, self.hello), self.hi)),
                ),
                "=",
                1,
            ]
        ]

    def test_grouping_without_boolean_terms(self):
        result = get_filter("undefined is not an object (evaluating 'function.name')")
        assert result.conditions == [
            _om("undefined is not an object"),
            _om("evaluating 'function.name'"),
        ]

    def test_malformed_groups(self):
        with pytest.raises(InvalidSearchQuery) as error:
            get_filter("(user.email:foo@example.com OR user.email:bar@example.com")
        assert (
            str(error.value)
            == "Parse error at '(user.' (column 1). This is commonly caused by unmatched parentheses. Enclose any text in double quotes."
        )
        with pytest.raises(InvalidSearchQuery) as error:
            get_filter(
                "((user.email:foo@example.com OR user.email:bar@example.com AND  user.email:bar@example.com)"
            )
        assert (
            str(error.value)
            == "Parse error at '((user' (column 1). This is commonly caused by unmatched parentheses. Enclose any text in double quotes."
        )
        with pytest.raises(InvalidSearchQuery) as error:
            get_filter("user.email:foo@example.com OR user.email:bar@example.com)")
        assert (
            str(error.value)
            == "Parse error at '.com)' (column 57). This is commonly caused by unmatched parentheses. Enclose any text in double quotes."
        )
        with pytest.raises(InvalidSearchQuery) as error:
            get_filter(
                "(user.email:foo@example.com OR user.email:bar@example.com AND  user.email:bar@example.com))"
            )
        assert (
            str(error.value)
            == "Parse error at 'com))' (column 91). This is commonly caused by unmatched parentheses. Enclose any text in double quotes."
        )

    def test_combining_normal_terms_with_boolean(self):
        tests = [
            (
                "foo bar baz OR fizz buzz bizz",
                [[_or(_m("foo bar baz"), _m("fizz buzz bizz")), "=", 1]],
            ),
            (
                "a:b (c:d OR e:f) g:h i:j OR k:l",
                [
                    [
                        _or(
                            _and(
                                _eq("ab"),
                                _and(
                                    _or(_eq("cd"), _eq("ef")),
                                    _and(_eq("gh"), _eq("ij")),
                                ),
                            ),
                            _eq("kl"),
                        ),
                        "=",
                        1,
                    ]
                ],
            ),
            (
                "a:b OR c:d e:f g:h (i:j OR k:l)",
                [
                    [
                        _or(
                            _eq("ab"),
                            _and(
                                _eq("cd"),
                                _and(_eq("ef"), _and(_eq("gh"), _or(_eq("ij"), _eq("kl")))),
                            ),
                        ),
                        "=",
                        1,
                    ]
                ],
            ),
            ("(a:b OR c:d) e:f", [[_or(_eq("ab"), _eq("cd")), "=", 1], _oeq("ef")]),
            (
                "a:b OR c:d e:f g:h i:j OR k:l",
                [
                    [
                        _or(
                            _eq("ab"),
                            _or(
                                _and(
                                    _eq("cd"),
                                    _and(_eq("ef"), _and(_eq("gh"), _eq("ij"))),
                                ),
                                _eq("kl"),
                            ),
                        ),
                        "=",
                        1,
                    ]
                ],
            ),
            (
                "(a:b OR c:d) e:f g:h OR i:j k:l",
                [
                    [
                        _or(
                            _and(
                                _or(_eq("ab"), _eq("cd")),
                                _and(_eq("ef"), _eq("gh")),
                            ),
                            _and(_eq("ij"), _eq("kl")),
                        ),
                        "=",
                        1,
                    ]
                ],
            ),
            (
                "a:b c:d e:f OR g:h i:j",
                [
                    [
                        _or(
                            _and(_eq("ab"), _and(_eq("cd"), _eq("ef"))),
                            _and(_eq("gh"), _eq("ij")),
                        ),
                        "=",
                        1,
                    ]
                ],
            ),
            (
                "a:b c:d (e:f OR g:h) i:j",
                [_oeq("ab"), _oeq("cd"), [_or(_eq("ef"), _eq("gh")), "=", 1], _oeq("ij")],
            ),
            (
                "!a:b c:d (e:f OR g:h) i:j",
                [_noeq("ab"), _oeq("cd"), [_or(_eq("ef"), _eq("gh")), "=", 1], _oeq("ij")],
            ),
        ]

        for test in tests:
            result = get_filter(test[0])
            assert test[1] == result.conditions, test[0]

    def test_nesting_using_parentheses(self):
        tests = [
            (
                "(a:b OR (c:d AND (e:f OR (g:h AND e:f))))",
                [
                    [
                        _or(
                            _eq("ab"),
                            _and(_eq("cd"), _or(_eq("ef"), _and(_eq("gh"), _eq("ef")))),
                        ),
                        "=",
                        1,
                    ]
                ],
            ),
            (
                "(a:b OR c:d) AND (e:f g:h)",
                [[_or(_eq("ab"), _eq("cd")), "=", 1], _oeq("ef"), _oeq("gh")],
            ),
        ]

        for test in tests:
            result = get_filter(test[0])
            assert test[1] == result.conditions, test[0]

    def test_aggregate_filter_in_conditions(self):
        tests = [
            ("count():>1 AND count():<=3", [_oc(">", 1), _oc("<=", 3)]),
            ("count():>1 OR count():<=3", [[_or(_c(">", 1), _c("<=", 3)), "=", 1]]),
            (
                "count():>1 OR count():>5 AND count():<=3",
                [[_or(_c(">", 1), _and(_c(">", 5), _c("<=", 3))), "=", 1]],
            ),
            (
                "count():>1 AND count():<=3 OR count():>5",
                [[_or(_and(_c(">", 1), _c("<=", 3)), _c(">", 5)), "=", 1]],
            ),
            (
                "(count():>1 OR count():>2) AND count():<=3",
                [[_or(_c(">", 1), _c(">", 2)), "=", 1], _oc("<=", 3)],
            ),
            (
                "(count():>1 AND count():>5) OR count():<=3",
                [[_or(_and(_c(">", 1), _c(">", 5)), _c("<=", 3)), "=", 1]],
            ),
        ]

        for test in tests:
            result = get_filter(test[0])
            assert test[1] == result.having, test[0]

    def test_aggregate_filter_and_normal_filter_in_condition(self):
        tests = [
            ("count():>1 AND a:b", [_oeq("ab")], [_oc(">", 1)]),
            ("count():>1 AND a:b c:d", [_oeq("ab"), _oeq("cd")], [_oc(">", 1)]),
            ("(a:b OR c:d) count():>1", [[_or(_eq("ab"), _eq("cd")), "=", 1]], [_oc(">", 1)]),
            (
                "(count():<3 OR count():>10) a:b c:d",
                [_oeq("ab"), _oeq("cd")],
                [[_or(_c("<", 3), _c(">", 10)), "=", 1]],
            ),
        ]

        for test in tests:
            result = get_filter(test[0])
            assert test[1] == result.conditions, "cond: " + test[0]
            assert test[2] == result.having, "having: " + test[0]

    def test_aggregate_filter_and_normal_filter_in_condition_with_or(self):
        with pytest.raises(InvalidSearchQuery) as error:
            get_filter("count():>1 OR a:b")
        assert (
            str(error.value)
            == "Having an OR between aggregate filters and normal filters is invalid."
        )
        with pytest.raises(InvalidSearchQuery) as error:
            get_filter("(count():>1 AND a:b) OR a:b")
        assert (
            str(error.value)
            == "Having an OR between aggregate filters and normal filters is invalid."
        )
        with pytest.raises(InvalidSearchQuery) as error:
            get_filter("(count():>1 AND a:b) OR (a:b AND count():>2)")
        assert (
            str(error.value)
            == "Having an OR between aggregate filters and normal filters is invalid."
        )
        with pytest.raises(InvalidSearchQuery) as error:
            get_filter("a:b OR (c:d AND (e:f AND count():>1))")
        assert (
            str(error.value)
            == "Having an OR between aggregate filters and normal filters is invalid."
        )

    def test_project_in_condition_filters(self):
        project1 = self.create_project()
        project2 = self.create_project()
        tests = [
            (
                f"project:{project1.slug} OR project:{project2.slug}",
                [
                    [
                        _or(
                            ["equals", ["project_id", project1.id]],
                            ["equals", ["project_id", project2.id]],
                        ),
                        "=",
                        1,
                    ]
                ],
                [project1.id, project2.id],
            ),
            (
                f"(project:{project1.slug} OR project:{project2.slug}) AND a:b",
                [
                    [
                        _or(
                            ["equals", ["project_id", project1.id]],
                            ["equals", ["project_id", project2.id]],
                        ),
                        "=",
                        1,
                    ],
                    _oeq("ab"),
                ],
                [project1.id, project2.id],
            ),
            (
                f"(project:{project1.slug} AND a:b) OR (project:{project1.slug} AND c:d)",
                [
                    [
                        _or(
                            _and(["equals", ["project_id", project1.id]], _eq("ab")),
                            _and(["equals", ["project_id", project1.id]], _eq("cd")),
                        ),
                        "=",
                        1,
                    ]
                ],
                [project1.id],
            ),
        ]

        for test in tests:
            result = get_filter(
                test[0],
                params={
                    "organization_id": self.organization.id,
                    "project_id": [project1.id, project2.id],
                },
            )
            assert test[1] == result.conditions, test[0]
            assert set(test[2]) == set(result.project_ids), test[0]

    def test_project_in_condition_filters_not_in_project_filter(self):
        project1 = self.create_project()
        project2 = self.create_project()
        project3 = self.create_project()
        with self.assertRaisesRegexp(
            InvalidSearchQuery,
            f"Project {project3.slug} does not exist or is not an actively selected project.",
        ):
            get_filter(
                f"project:{project1.slug} OR project:{project3.slug}",
                params={
                    "organization_id": self.organization.id,
                    "project_id": [project1.id, project2.id],
                },
            )

    def test_issue_id_alias_in_condition_filters(self):
        def _eq(xy):
            return ["equals", [["ifNull", [xy[0], "''"]], xy[1]]]

        group1 = self.create_group(project=self.project)
        group2 = self.create_group(project=self.project)
        group3 = self.create_group(project=self.project)
        tests = [
            (
                f"issue.id:{group1.id} OR issue.id:{group2.id}",
                [],
                [group1.id, group2.id],
            ),
            (f"issue.id:{group1.id} AND issue.id:{group1.id}", [], [group1.id]),
            (
                f"(issue.id:{group1.id} AND issue.id:{group2.id}) OR issue.id:{group3.id}",
                [],
                [group1.id, group2.id, group3.id],
            ),
            (f"issue.id:{group1.id} AND a:b", [_oeq("ab")], [group1.id]),
            # TODO: Using OR with issue.id is broken. These return incorrect results.
            (f"issue.id:{group1.id} OR a:b", [_oeq("ab")], [group1.id]),
            (
                f"(issue.id:{group1.id} AND a:b) OR issue.id:{group2.id}",
                [_oeq("ab")],
                [group1.id, group2.id],
            ),
            (
                f"(issue.id:{group1.id} AND a:b) OR c:d",
                [[_or(_eq("ab"), _eq("cd")), "=", 1]],
                [group1.id],
            ),
        ]

        for test in tests:
            result = get_filter(
                test[0],
                params={"organization_id": self.organization.id, "project_id": [self.project.id]},
            )
            assert test[1] == result.conditions, test[0]
            assert test[2] == result.group_ids, test[0]

    def test_invalid_conditional_filters(self):
        with self.assertRaisesRegexp(
            InvalidSearchQuery, "Condition is missing on the left side of 'OR' operator"
        ):
            get_filter("OR a:b")

        with self.assertRaisesRegexp(
            InvalidSearchQuery, "Missing condition in between two condition operators: 'OR AND'"
        ):
            get_filter("a:b Or And c:d")

        with self.assertRaisesRegexp(
            InvalidSearchQuery, "Condition is missing on the right side of 'AND' operator"
        ):
            get_filter("a:b AND c:d AND")

        with self.assertRaisesRegexp(
            InvalidSearchQuery, "Condition is missing on the left side of 'OR' operator"
        ):
            get_filter("(OR a:b) AND c:d")

    # TODO (evanh): The situation with the next two tests is not ideal, since we should
    # be matching the entire query instead of splitting on the brackets. However it's
    # very difficult to write a regex that can tell the difference between a ParenExpression
    # and a arbitrary search with parens in it. Once we switch tokenizers we can have something
    # that can correctly classify these expressions.
    def test_empty_parens_in_message_not_boolean_search(self):
        result = get_filter(
            "failure_rate():>0.003&& users:>10 event.type:transaction",
            params={"organization_id": self.organization.id, "project_id": [self.project.id]},
        )
        assert result.conditions == [
            _om("failure_rate"),
            _om(":>0.003&&"),
            [["ifNull", ["users", "''"]], "=", ">10"],
            ["event.type", "=", "transaction"],
        ]

    def test_parens_around_message(self):
        result = get_filter(
            "TypeError Anonymous function(app/javascript/utils/transform-object-keys)",
            params={"organization_id": self.organization.id, "project_id": [self.project.id]},
        )
        assert result.conditions == [
            _om("TypeError Anonymous function"),
            _om("app/javascript/utils/transform-object-keys"),
        ]

    def test_or_does_not_match_organization(self):
        result = get_filter(
            f"organization.slug:{self.organization.slug}",
            params={"organization_id": self.organization.id, "project_id": [self.project.id]},
        )
        assert result.conditions == [
            [["ifNull", ["organization.slug", "''"]], "=", f"{self.organization.slug}"]
        ]


class GetSnubaQueryArgsTest(TestCase):
    def test_simple(self):
        _filter = get_filter(
            "user.email:foo@example.com release:1.2.1 fruit:apple hello",
            {
                "project_id": [1, 2, 3],
                "organization_id": 1,
                "start": datetime.datetime(2015, 5, 18, 10, 15, 1, tzinfo=timezone.utc),
                "end": datetime.datetime(2015, 5, 19, 10, 15, 1, tzinfo=timezone.utc),
            },
        )

        assert _filter.conditions == [
            ["user.email", "=", "foo@example.com"],
            ["release", "=", "1.2.1"],
            [["ifNull", ["fruit", "''"]], "=", "apple"],
            [["positionCaseInsensitive", ["message", "'hello'"]], "!=", 0],
        ]
        assert _filter.start == datetime.datetime(2015, 5, 18, 10, 15, 1, tzinfo=timezone.utc)
        assert _filter.end == datetime.datetime(2015, 5, 19, 10, 15, 1, tzinfo=timezone.utc)
        assert _filter.filter_keys == {"project_id": [1, 2, 3]}
        assert _filter.project_ids == [1, 2, 3]
        assert not _filter.group_ids
        assert not _filter.event_ids

    def test_negation(self):
        _filter = get_filter("!user.email:foo@example.com")
        assert _filter.conditions == [
            [[["isNull", ["user.email"]], "=", 1], ["user.email", "!=", "foo@example.com"]]
        ]
        assert _filter.filter_keys == {}

    def test_implicit_and_explicit_tags(self):
        assert get_filter("tags[fruit]:apple").conditions == [
            [["ifNull", ["tags[fruit]", "''"]], "=", "apple"]
        ]

        assert get_filter("fruit:apple").conditions == [[["ifNull", ["fruit", "''"]], "=", "apple"]]

        assert get_filter("tags[project_id]:123").conditions == [
            [["ifNull", ["tags[project_id]", "''"]], "=", "123"]
        ]

    def test_no_search(self):
        _filter = get_filter(
            params={
                "project_id": [1, 2, 3],
                "start": datetime.datetime(2015, 5, 18, 10, 15, 1, tzinfo=timezone.utc),
                "end": datetime.datetime(2015, 5, 19, 10, 15, 1, tzinfo=timezone.utc),
            }
        )
        assert not _filter.conditions
        assert _filter.filter_keys == {"project_id": [1, 2, 3]}
        assert _filter.start == datetime.datetime(2015, 5, 18, 10, 15, 1, tzinfo=timezone.utc)
        assert _filter.end == datetime.datetime(2015, 5, 19, 10, 15, 1, tzinfo=timezone.utc)

    def test_wildcard(self):
        _filter = get_filter("release:3.1.* user.email:*@example.com")
        assert _filter.conditions == [
            [["match", ["release", "'(?i)^3\\.1\\..*$'"]], "=", 1],
            [["match", ["user.email", "'(?i)^.*@example\\.com$'"]], "=", 1],
        ]
        assert _filter.filter_keys == {}

    def test_wildcard_with_unicode(self):
        _filter = get_filter(
            "message:*\u716e\u6211\u66f4\u591a\u7684\u98df\u7269\uff0c\u6211\u9913\u4e86."
        )
        assert _filter.conditions == [
            [
                [
                    "match",
                    [
                        "message",
                        "'(?i).*\u716e\u6211\u66f4\u591a\u7684\u98df\u7269\uff0c\u6211\u9913\u4e86\\.'",
                    ],
                ],
                "=",
                1,
            ]
        ]
        assert _filter.filter_keys == {}

    def test_wildcard_event_id(self):
        with self.assertRaises(InvalidSearchQuery):
            get_filter("id:deadbeef*")

    def test_negated_wildcard(self):
        _filter = get_filter("!release:3.1.* user.email:*@example.com")
        assert _filter.conditions == [
            [
                [["isNull", ["release"]], "=", 1],
                [["match", ["release", "'(?i)^3\\.1\\..*$'"]], "!=", 1],
            ],
            [["match", ["user.email", "'(?i)^.*@example\\.com$'"]], "=", 1],
        ]
        assert _filter.filter_keys == {}

    def test_escaped_wildcard(self):
        assert get_filter("release:3.1.\\* user.email:\\*@example.com").conditions == [
            [["match", ["release", "'(?i)^3\\.1\\.\\*$'"]], "=", 1],
            [["match", ["user.email", "'(?i)^\\*@example\\.com$'"]], "=", 1],
        ]
        assert get_filter("release:\\\\\\*").conditions == [
            [["match", ["release", "'(?i)^\\\\\\*$'"]], "=", 1]
        ]
        assert get_filter("release:\\\\*").conditions == [
            [["match", ["release", "'(?i)^\\\\.*$'"]], "=", 1]
        ]
        assert get_filter("message:.*?").conditions == [
            [["match", ["message", r"'(?i)\..*\?'"]], "=", 1]
        ]

    def test_wildcard_array_field(self):
        _filter = get_filter(
            "error.value:Deadlock* stack.filename:*.py stack.abs_path:%APP_DIR%/th_ing*"
        )
        assert _filter.conditions == [
            ["error.value", "LIKE", "Deadlock%"],
            ["stack.filename", "LIKE", "%.py"],
            ["stack.abs_path", "LIKE", "\\%APP\\_DIR\\%/th\\_ing%"],
        ]
        assert _filter.filter_keys == {}

    def test_existence_array_field(self):
        _filter = get_filter('has:stack.filename !has:stack.lineno error.value:""')
        assert _filter.conditions == [
            [["notEmpty", ["stack.filename"]], "=", 1],
            [["notEmpty", ["stack.lineno"]], "=", 0],
            [["notEmpty", ["error.value"]], "=", 0],
        ]

    def test_wildcard_with_trailing_backslash(self):
        results = get_filter("title:*misgegaan\\")
        assert results.conditions == [[["match", ["title", "'(?i)^.*misgegaan\\\\$'"]], "=", 1]]

    def test_has(self):
        assert get_filter("has:release").conditions == [[["isNull", ["release"]], "!=", 1]]

    def test_not_has(self):
        assert get_filter("!has:release").conditions == [[["isNull", ["release"]], "=", 1]]

    def test_has_issue(self):
        has_issue_filter = get_filter("has:issue")
        assert has_issue_filter.group_ids == []
        assert has_issue_filter.conditions == [["issue.id", "!=", 0]]

    def test_not_has_issue(self):
        has_issue_filter = get_filter("!has:issue")
        assert has_issue_filter.group_ids == []
        assert has_issue_filter.conditions == [
            [[["isNull", ["issue.id"]], "=", 1], ["issue.id", "=", 0]]
        ]

    def test_has_issue_id(self):
        has_issue_filter = get_filter("has:issue.id")
        assert has_issue_filter.group_ids == []
        assert has_issue_filter.conditions == [["issue.id", "!=", 0]]

    def test_not_has_issue_id(self):
        has_issue_filter = get_filter("!has:issue.id")
        assert has_issue_filter.group_ids == []
        assert has_issue_filter.conditions == [
            [[["isNull", ["issue.id"]], "=", 1], ["issue.id", "=", 0]]
        ]

    def test_message_empty(self):
        assert get_filter("has:message").conditions == [[["equals", ["message", ""]], "!=", 1]]
        assert get_filter("!has:message").conditions == [[["equals", ["message", ""]], "=", 1]]
        assert get_filter('message:""').conditions == [[["equals", ["message", ""]], "=", 1]]
        assert get_filter('!message:""').conditions == [[["equals", ["message", ""]], "!=", 1]]

    def test_message_negative(self):
        assert get_filter('!message:"post_process.process_error HTTPError 403"').conditions == [
            [
                [
                    "positionCaseInsensitive",
                    ["message", "'post_process.process_error HTTPError 403'"],
                ],
                "=",
                0,
            ]
        ]

    def test_message_with_newlines(self):
        assert get_filter('message:"nice \n a newline\n"').conditions == [
            [["positionCaseInsensitive", ["message", "'nice \n a newline\n'"]], "!=", 0]
        ]

    def test_malformed_groups(self):
        with pytest.raises(InvalidSearchQuery):
            get_filter("(user.email:foo@example.com OR user.email:bar@example.com")

    def test_issue_id_filter(self):
        _filter = get_filter("issue.id:1")
        assert not _filter.conditions
        assert _filter.filter_keys == {"group_id": [1]}
        assert _filter.group_ids == [1]

        _filter = get_filter("issue.id:1 issue.id:2 issue.id:3")
        assert not _filter.conditions
        assert _filter.filter_keys == {"group_id": [1, 2, 3]}
        assert _filter.group_ids == [1, 2, 3]

        _filter = get_filter("issue.id:1 user.email:foo@example.com")
        assert _filter.conditions == [["user.email", "=", "foo@example.com"]]
        assert _filter.filter_keys == {"group_id": [1]}
        assert _filter.group_ids == [1]

    def test_issue_filter_invalid(self):
        with pytest.raises(InvalidSearchQuery) as err:
            get_filter("issue:1", {"organization_id": 1})
        assert "Invalid value '" in str(err)
        assert "' for 'issue:' filter" in str(err)

    def test_issue_filter(self):
        group = self.create_group(project=self.project)
        _filter = get_filter(
            f"issue:{group.qualified_short_id}", {"organization_id": self.organization.id}
        )
        assert _filter.conditions == [["issue.id", "=", group.id]]
        assert _filter.filter_keys == {}
        assert _filter.group_ids == []

    def test_negated_issue_filter(self):
        group = self.create_group(project=self.project)
        _filter = get_filter(
            f"!issue:{group.qualified_short_id}", {"organization_id": self.organization.id}
        )
        assert _filter.conditions == [["issue.id", "!=", group.id]]
        assert _filter.filter_keys == {}
        assert _filter.group_ids == []

    def test_unknown_issue_filter(self):
        _filter = get_filter("issue:unknown", {"organization_id": self.organization.id})
        assert _filter.conditions == [[[["isNull", ["issue.id"]], "=", 1], ["issue.id", "=", 0]]]
        assert _filter.filter_keys == {}
        assert _filter.group_ids == []

        _filter = get_filter("!issue:unknown", {"organization_id": self.organization.id})
        assert _filter.conditions == [["issue.id", "!=", 0]]
        assert _filter.filter_keys == {}
        assert _filter.group_ids == []

    def test_user_display_filter(self):
        _filter = get_filter(
            "user.display:bill@example.com", {"organization_id": self.organization.id}
        )
        assert _filter.conditions == [
            [["coalesce", ["user.email", "user.username", "user.ip"]], "=", "bill@example.com"]
        ]
        assert _filter.filter_keys == {}
        assert _filter.group_ids == []

    def test_user_display_wildcard(self):
        _filter = get_filter("user.display:jill*", {"organization_id": self.organization.id})
        assert _filter.conditions == [
            [
                [
                    "match",
                    [["coalesce", ["user.email", "user.username", "user.ip"]], "'(?i)^jill.*$'"],
                ],
                "=",
                1,
            ]
        ]
        assert _filter.filter_keys == {}
        assert _filter.group_ids == []

    def test_has_user_display(self):
        _filter = get_filter("has:user.display", {"organization_id": self.organization.id})
        assert _filter.conditions == [
            [["isNull", [["coalesce", ["user.email", "user.username", "user.ip"]]]], "!=", 1]
        ]
        assert _filter.filter_keys == {}
        assert _filter.group_ids == []

    def test_not_has_user_display(self):
        _filter = get_filter("!has:user.display", {"organization_id": self.organization.id})
        assert _filter.conditions == [
            [["isNull", [["coalesce", ["user.email", "user.username", "user.ip"]]]], "=", 1]
        ]
        assert _filter.filter_keys == {}
        assert _filter.group_ids == []

    def test_environment_param(self):
        params = {"environment": ["", "prod"]}
        _filter = get_filter("", params)
        # Should generate OR conditions
        assert _filter.conditions == [
            [["environment", "IS NULL", None], ["environment", "=", "prod"]]
        ]
        assert _filter.filter_keys == {}
        assert _filter.group_ids == []

        params = {"environment": ["dev", "prod"]}
        _filter = get_filter("", params)
        assert _filter.conditions == [[["environment", "IN", {"dev", "prod"}]]]
        assert _filter.filter_keys == {}
        assert _filter.group_ids == []

    def test_environment_condition_string(self):
        _filter = get_filter("environment:dev")
        assert _filter.conditions == [[["environment", "=", "dev"]]]
        assert _filter.filter_keys == {}
        assert _filter.group_ids == []

        _filter = get_filter("!environment:dev")
        assert _filter.conditions == [[["environment", "!=", "dev"]]]
        assert _filter.filter_keys == {}
        assert _filter.group_ids == []

        _filter = get_filter("environment:dev environment:prod")
        # Will generate conditions that will never find anything
        assert _filter.conditions == [[["environment", "=", "dev"]], [["environment", "=", "prod"]]]
        assert _filter.filter_keys == {}
        assert _filter.group_ids == []

        _filter = get_filter('environment:""')
        # The '' environment is Null in snuba
        assert _filter.conditions == [[["environment", "IS NULL", None]]]
        assert _filter.filter_keys == {}
        assert _filter.group_ids == []

    def test_project_name(self):
        p1 = self.create_project(organization=self.organization)
        p2 = self.create_project(organization=self.organization)

        params = {"project_id": [p1.id, p2.id]}
        _filter = get_filter(f"project.name:{p1.slug}", params)
        assert _filter.conditions == [["project_id", "=", p1.id]]
        assert _filter.filter_keys == {"project_id": [p1.id]}
        assert _filter.project_ids == [p1.id]

        params = {"project_id": [p1.id, p2.id]}
        _filter = get_filter(f"!project.name:{p1.slug}", params)
        assert _filter.conditions == [
            [[["isNull", ["project_id"]], "=", 1], ["project_id", "!=", p1.id]]
        ]
        assert _filter.filter_keys == {"project_id": [p1.id, p2.id]}
        assert _filter.project_ids == [p1.id, p2.id]

        with pytest.raises(InvalidSearchQuery) as exc_info:
            params = {"project_id": []}
            get_filter(f"project.name:{p1.slug}", params)

        exc = exc_info.value
        exc_str = f"{exc}"
        assert (
            f"Invalid query. Project {p1.slug} does not exist or is not an actively selected project"
            in exc_str
        )

    def test_not_has_project(self):
        with pytest.raises(InvalidSearchQuery) as err:
            get_filter("!has:project")
        assert "Invalid query for 'has' search: 'project' cannot be empty." in str(err)

        with pytest.raises(InvalidSearchQuery) as err:
            get_filter("!has:project.name")
        assert "Invalid query for 'has' search: 'project' cannot be empty." in str(err)

    def test_transaction_status(self):
        for (key, val) in SPAN_STATUS_CODE_TO_NAME.items():
            result = get_filter(f"transaction.status:{val}")
            assert result.conditions == [["transaction.status", "=", key]]

    def test_transaction_status_no_wildcard(self):
        with pytest.raises(InvalidSearchQuery) as exc_info:
            get_filter("transaction.status:o*")
        exc = exc_info.value
        exc_str = f"{exc}"
        assert "Invalid value" in exc_str
        assert "cancelled," in exc_str

    def test_transaction_status_invalid(self):
        with pytest.raises(InvalidSearchQuery) as exc_info:
            get_filter("transaction.status:lol")
        exc = exc_info.value
        exc_str = f"{exc}"
        assert "Invalid value" in exc_str
        assert "cancelled," in exc_str

    def test_error_handled(self):
        result = get_filter("error.handled:true")
        assert result.conditions == [[["isHandled", []], "=", 1]]

        result = get_filter("error.handled:false")
        assert result.conditions == [[["notHandled", []], "=", 1]]

        result = get_filter("has:error.handled")
        assert result.conditions == [[["isHandled", []], "=", 1]]

        result = get_filter("!has:error.handled")
        assert result.conditions == [[["isHandled", []], "=", 0]]

        result = get_filter("!error.handled:true")
        assert result.conditions == [[["notHandled", []], "=", 1]]

        result = get_filter("!error.handled:false")
        assert result.conditions == [[["isHandled", []], "=", 1]]

        result = get_filter("!error.handled:0")
        assert result.conditions == [[["isHandled", []], "=", 1]]

        with pytest.raises(InvalidSearchQuery):
            get_filter("error.handled:99")

        with pytest.raises(InvalidSearchQuery):
            get_filter("error.handled:nope")

    def test_error_unhandled(self):
        result = get_filter("error.unhandled:true")
        assert result.conditions == [[["notHandled", []], "=", 1]]

        result = get_filter("error.unhandled:false")
        assert result.conditions == [[["isHandled", []], "=", 1]]

        result = get_filter("has:error.unhandled")
        assert result.conditions == [[["isHandled", []], "=", 0]]

        result = get_filter("!has:error.unhandled")
        assert result.conditions == [[["isHandled", []], "=", 1]]

        result = get_filter("!error.unhandled:true")
        assert result.conditions == [[["isHandled", []], "=", 1]]

        result = get_filter("!error.unhandled:false")
        assert result.conditions == [[["notHandled", []], "=", 1]]

        result = get_filter("!error.unhandled:0")
        assert result.conditions == [[["notHandled", []], "=", 1]]

        with pytest.raises(InvalidSearchQuery):
            get_filter("error.unhandled:99")

        with pytest.raises(InvalidSearchQuery):
            get_filter("error.unhandled:nope")

    def test_function_negation(self):
        result = get_filter("!p95():5s")
        assert result.having == [["p95", "!=", 5000.0]]

        result = get_filter("!p95():>5s")
        assert result.having == [["p95", "<=", 5000.0]]

        result = get_filter("!p95():>=5s")
        assert result.having == [["p95", "<", 5000.0]]

        result = get_filter("!p95():<5s")
        assert result.having == [["p95", ">=", 5000.0]]

        result = get_filter("!p95():<=5s")
        assert result.having == [["p95", ">", 5000.0]]

    def test_function_with_default_arguments(self):
        result = get_filter("epm():>100", {"start": before_now(minutes=5), "end": before_now()})
        assert result.having == [["epm", ">", 100]]

    def test_function_with_alias(self):
        result = get_filter("percentile(transaction.duration, 0.95):>100")
        assert result.having == [["percentile_transaction_duration_0_95", ">", 100]]

    def test_function_arguments(self):
        result = get_filter("percentile(transaction.duration, 0.75):>100")
        assert result.having == [["percentile_transaction_duration_0_75", ">", 100]]

    def test_function_arguments_with_spaces(self):
        result = get_filter("percentile(     transaction.duration,     0.75   ):>100")
        assert result.having == [["percentile_transaction_duration_0_75", ">", 100]]

        result = get_filter("percentile    (transaction.duration, 0.75):>100")
        assert result.conditions == [
            _om("percentile"),
            _om("transaction.duration, 0.75"),
            _om(":>100"),
        ]
        assert result.having == []

        result = get_filter(
            "epm(       ):>100", {"start": before_now(minutes=5), "end": before_now()}
        )
        assert result.having == [["epm", ">", 100]]

    def test_function_with_float_arguments(self):
        result = get_filter("apdex(300):>0.5")
        assert result.having == [["apdex_300", ">", 0.5]]

    def test_function_with_negative_arguments(self):
        result = get_filter("apdex(300):>-0.5")
        assert result.having == [["apdex_300", ">", -0.5]]

    def test_function_with_date_arguments(self):
        result = get_filter("last_seen():2020-04-01T19:34:52+00:00")
        assert result.having == [["last_seen", "=", 1585769692]]

    def test_function_with_date_negation(self):
        result = get_filter("!last_seen():2020-04-01T19:34:52+00:00")
        assert result.having == [["last_seen", "!=", 1585769692]]

        result = get_filter("!last_seen():>2020-04-01T19:34:52+00:00")
        assert result.having == [["last_seen", "<=", 1585769692]]

        result = get_filter("!last_seen():>=2020-04-01T19:34:52+00:00")
        assert result.having == [["last_seen", "<", 1585769692]]

        result = get_filter("!last_seen():<2020-04-01T19:34:52+00:00")
        assert result.having == [["last_seen", ">=", 1585769692]]

        result = get_filter("!last_seen():<=2020-04-01T19:34:52+00:00")
        assert result.having == [["last_seen", ">", 1585769692]]

    def test_release_latest(self):
        result = get_filter(
            "release:latest",
            params={"organization_id": self.organization.id, "project_id": [self.project.id]},
        )
        assert result.conditions == [[["isNull", ["release"]], "=", 1]]

        # When organization id isn't included, project_id should unfortunately be an object
        result = get_filter("release:latest", params={"project_id": [self.project]})
        assert result.conditions == [[["isNull", ["release"]], "=", 1]]

    @pytest.mark.xfail(reason="this breaks issue search so needs to be redone")
    def test_trace_id(self):
        result = get_filter("trace:a0fa8803753e40fd8124b21eeb2986b5")
        assert result.conditions == [["trace", "=", "a0fa8803-753e-40fd-8124-b21eeb2986b5"]]

    def test_group_id_query(self):
        # If a user queries on group_id, make sure it gets turned into a tag not the actual group_id field
        assert get_filter("group_id:not-a-group-id-but-a-string").conditions == [
            [["ifNull", ["tags[group_id]", "''"]], "=", "not-a-group-id-but-a-string"]
        ]

        assert get_filter("group_id:wildcard-string*").conditions == [
            [
                ["match", [["ifNull", ["tags[group_id]", "''"]], "'(?i)^wildcard\\-string.*$'"]],
                "=",
                1,
            ]
        ]


class ResolveFieldListTest(unittest.TestCase):
    def test_non_string_field_error(self):
        fields = [["any", "thing", "lol"]]
        with pytest.raises(InvalidSearchQuery) as err:
            resolve_field_list(fields, eventstore.Filter())
        assert "Field names" in str(err)

    def test_tag_fields(self):
        fields = ["tags[test.foo:bar-123]"]
        result = resolve_field_list(fields, eventstore.Filter())
        assert result["selected_columns"] == [
            "tags[test.foo:bar-123]",
            "id",
            "project.id",
            [
                "transform",
                [["toString", ["project_id"]], ["array", []], ["array", []], "''"],
                "`project.name`",
            ],
        ]

    def test_invalid_tag_fields(self):
        for fields in [
            ["t[a]gs[test]"],
            ["t(a)gstest"],
            ["tags[te[s]t]"],
            ["tags[test]tags[test]"],
        ]:
            with pytest.raises(InvalidSearchQuery) as err:
                resolve_field_list(fields, eventstore.Filter())
            assert "Invalid character" in str(err)

    def test_blank_field_ignored(self):
        fields = ["", "title", "   "]
        result = resolve_field_list(fields, eventstore.Filter())
        assert result["selected_columns"] == [
            "title",
            "id",
            "project.id",
            [
                "transform",
                [["toString", ["project_id"]], ["array", []], ["array", []], "''"],
                "`project.name`",
            ],
        ]

    def test_automatic_fields_no_aggregates(self):
        fields = ["event.type", "message"]
        result = resolve_field_list(fields, eventstore.Filter())
        assert result["selected_columns"] == [
            "event.type",
            "message",
            "id",
            "project.id",
            [
                "transform",
                [["toString", ["project_id"]], ["array", []], ["array", []], "''"],
                "`project.name`",
            ],
        ]
        assert result["aggregations"] == []
        assert result["groupby"] == []

    def test_field_alias_duration_expansion_with_brackets(self):
        fields = [
            "avg(transaction.duration)",
            "stddev(transaction.duration)",
            "latest_event()",
            "last_seen()",
            "apdex(300)",
            "user_misery(300)",
            "percentile(transaction.duration, 0.75)",
            "percentile(transaction.duration, 0.95)",
            "percentile(transaction.duration, 0.99)",
            "percentile(transaction.duration, 0.995)",
            "percentile(transaction.duration, 0.99900)",
            "percentile(transaction.duration, 0.99999)",
        ]
        result = resolve_field_list(fields, eventstore.Filter())

        assert result["selected_columns"] == []
        assert result["aggregations"] == [
<<<<<<< HEAD
            ["avgOrNull", "transaction.duration", "avg_transaction_duration"],
=======
            ["avg", "transaction.duration", "avg_transaction_duration"],
            ["stddevSamp", "transaction.duration", "stddev_transaction_duration"],
>>>>>>> 03676e43
            ["argMax", ["id", "timestamp"], "latest_event"],
            ["max", "timestamp", "last_seen"],
            ["apdex(duration, 300)", None, "apdex_300"],
            ["uniqIf(user, greater(duration, 1200))", None, "user_misery_300"],
            [
                "quantileOrNull(0.75)",
                "transaction.duration",
                "percentile_transaction_duration_0_75",
            ],
            [
                "quantileOrNull(0.95)",
                "transaction.duration",
                "percentile_transaction_duration_0_95",
            ],
            [
                "quantileOrNull(0.99)",
                "transaction.duration",
                "percentile_transaction_duration_0_99",
            ],
            [
                "quantileOrNull(0.995)",
                "transaction.duration",
                "percentile_transaction_duration_0_995",
            ],
            [
                "quantileOrNull(0.999)",
                "transaction.duration",
                "percentile_transaction_duration_0_99900",
            ],
            [
                "quantileOrNull(0.99999)",
                "transaction.duration",
                "percentile_transaction_duration_0_99999",
            ],
        ]
        assert result["groupby"] == []

    def test_field_alias_expansion(self):
        fields = [
            "title",
            "last_seen()",
            "latest_event()",
            "project",
            "issue",
            "user.display",
            "message",
        ]
        result = resolve_field_list(fields, eventstore.Filter())
        assert result["selected_columns"] == [
            "title",
            "issue.id",
            ["coalesce", ["user.email", "user.username", "user.ip"], "user.display"],
            "message",
            "project.id",
            [
                "transform",
                [["toString", ["project_id"]], ["array", []], ["array", []], "''"],
                "project",
            ],
        ]
        assert result["aggregations"] == [
            ["max", "timestamp", "last_seen"],
            ["argMax", ["id", "timestamp"], "latest_event"],
        ]
        assert result["groupby"] == [
            "title",
            "issue.id",
            ["coalesce", ["user.email", "user.username", "user.ip"], "user.display"],
            "message",
            "project.id",
        ]

    def test_field_alias_with_aggregates(self):
        fields = ["event.type", "user.display", "count_unique(title)"]
        result = resolve_field_list(fields, eventstore.Filter())
        assert result["selected_columns"] == [
            "event.type",
            ["coalesce", ["user.email", "user.username", "user.ip"], "user.display"],
        ]
        assert result["aggregations"] == [["uniq", "title", "count_unique_title"]]
        assert result["groupby"] == [
            "event.type",
            ["coalesce", ["user.email", "user.username", "user.ip"], "user.display"],
        ]

    def test_aggregate_function_expansion(self):
        fields = ["count_unique(user)", "count(id)", "min(timestamp)"]
        result = resolve_field_list(fields, eventstore.Filter())
        # Automatic fields should be inserted, count() should have its column dropped.
        assert result["selected_columns"] == []
        assert result["aggregations"] == [
            ["uniq", "user", "count_unique_user"],
            ["count", None, "count_id"],
            ["minOrNull", "timestamp", "min_timestamp"],
        ]
        assert result["groupby"] == []

    def test_aggregate_function_complex_field_expansion(self):
        fields = ["count_unique(user.display)"]
        result = resolve_field_list(fields, eventstore.Filter())
        assert result["selected_columns"] == []
        assert result["aggregations"] == [
            [
                "uniq",
                [["coalesce", ["user.email", "user.username", "user.ip"]]],
                "count_unique_user_display",
            ],
        ]
        assert result["groupby"] == []

    def test_count_function_expansion(self):
        fields = ["count(id)", "count(user)", "count(transaction.duration)"]
        result = resolve_field_list(fields, eventstore.Filter())
        # Automatic fields should be inserted, count() should have its column dropped.
        assert result["selected_columns"] == []
        assert result["aggregations"] == [
            ["count", None, "count_id"],
            ["count", None, "count_user"],
            ["count", None, "count_transaction_duration"],
        ]
        assert result["groupby"] == []

    def test_aggregate_function_dotted_argument(self):
        fields = ["count_unique(user.id)"]
        result = resolve_field_list(fields, eventstore.Filter())
        assert result["aggregations"] == [
            ["uniq", "user.id", "count_unique_user_id"],
        ]

    def test_aggregate_function_invalid_name(self):
        with pytest.raises(InvalidSearchQuery) as err:
            fields = ["derp(user)"]
            resolve_field_list(fields, eventstore.Filter())
        assert "derp(user) is not a valid function" in str(err)

    def test_aggregate_function_case_sensitive(self):
        with pytest.raises(InvalidSearchQuery) as err:
            fields = ["MAX(user)"]
            resolve_field_list(fields, eventstore.Filter())
        assert "MAX(user) is not a valid function" in str(err)

    def test_aggregate_function_invalid_column(self):
        with pytest.raises(InvalidSearchQuery) as exc_info:
            fields = ["min(message)"]
            resolve_field_list(fields, eventstore.Filter())

        exc = exc_info.value
        exc_str = f"{exc}"
        assert "min(message): column argument invalid: message is not a numeric column" == exc_str

    def test_aggregate_function_missing_parameter(self):
        with pytest.raises(InvalidSearchQuery) as exc_info:
            fields = ["count_unique()"]
            resolve_field_list(fields, eventstore.Filter())

        exc = exc_info.value
        exc_str = f"{exc}"
        assert "count_unique(): column argument invalid: a column is required" == exc_str

        with pytest.raises(InvalidSearchQuery):
            fields = ["count_unique(  )"]
            resolve_field_list(fields, eventstore.Filter())

    def test_percentile_function(self):
        fields = ["percentile(transaction.duration, 0.75)"]
        result = resolve_field_list(fields, eventstore.Filter())

        assert result["selected_columns"] == []
        assert result["aggregations"] == [
            [
                "quantileOrNull(0.75)",
                "transaction.duration",
                "percentile_transaction_duration_0_75",
            ],
        ]
        assert result["groupby"] == []

        with pytest.raises(InvalidSearchQuery) as err:
            fields = ["percentile(0.75)"]
            resolve_field_list(fields, eventstore.Filter())
        assert "percentile(0.75): expected 2 argument(s)" in str(err)

        with pytest.raises(InvalidSearchQuery) as err:
            fields = ["percentile(0.75,)"]
            resolve_field_list(fields, eventstore.Filter())
        assert "percentile(0.75,): expected 2 argument(s)" in str(err)

        with pytest.raises(InvalidSearchQuery) as err:
            fields = ["percentile(sanchez, 0.75)"]
            resolve_field_list(fields, eventstore.Filter())
        assert (
            "percentile(sanchez, 0.75): column argument invalid: sanchez is not a valid column"
            in str(err)
        )

        with pytest.raises(InvalidSearchQuery) as err:
            fields = ["percentile(id, 0.75)"]
            resolve_field_list(fields, eventstore.Filter())
        assert "percentile(id, 0.75): column argument invalid: id is not a numeric column" in str(
            err
        )

        with pytest.raises(InvalidSearchQuery) as err:
            fields = ["percentile(transaction.duration, 75)"]
            resolve_field_list(fields, eventstore.Filter())
        assert (
            "percentile(transaction.duration, 75): percentile argument invalid: 75 must be less than 1"
            in str(err)
        )

    def test_epm_function(self):
        fields = ["epm(3600)"]
        result = resolve_field_list(fields, eventstore.Filter())
        assert result["selected_columns"] == []
        assert result["aggregations"] == [
            ["divide(count(), divide(3600, 60))", None, "epm_3600"],
        ]
        assert result["groupby"] == []

        with pytest.raises(InvalidSearchQuery) as err:
            fields = ["epm(0)"]
            resolve_field_list(fields, eventstore.Filter())
        assert "epm(0): interval argument invalid: 0 must be greater than or equal to 1" in str(err)

        with pytest.raises(InvalidSearchQuery) as err:
            fields = ["epm(-1)"]
            resolve_field_list(fields, eventstore.Filter())
        assert "epm(-1): interval argument invalid: -1 must be greater than or equal to 1" in str(
            err
        )

        with pytest.raises(InvalidSearchQuery) as err:
            fields = ["epm()"]
            resolve_field_list(fields, eventstore.Filter())
        assert "epm(): invalid arguments: function called without default" in str(err)

        with pytest.raises(InvalidSearchQuery) as err:
            fields = ["epm()"]
            resolve_field_list(fields, eventstore.Filter(start="abc", end="def"))
        assert "epm(): invalid arguments: function called with invalid default" in str(err)

        fields = ["epm()"]
        result = resolve_field_list(
            fields, eventstore.Filter(start=before_now(hours=2), end=before_now(hours=1))
        )
        assert result["selected_columns"] == []
        assert result["aggregations"] == [
            ["divide(count(), divide(3600, 60))", None, "epm"],
        ]
        assert result["groupby"] == []

    def test_stddev_function(self):
        fields = ["stddev(measurements.fcp)", "stddev(transaction.duration)"]
        result = resolve_field_list(fields, eventstore.Filter())
        assert result["aggregations"] == [
            ["stddevSamp", "measurements.fcp", "stddev_measurements_fcp"],
            ["stddevSamp", "transaction.duration", "stddev_transaction_duration"],
        ]

        with pytest.raises(InvalidSearchQuery) as err:
            fields = ["stddev(user.id)"]
            resolve_field_list(fields, eventstore.Filter())

        assert "user.id is not a numeric column" in str(err)

        with pytest.raises(InvalidSearchQuery) as err:
            fields = ["stddev()"]
            resolve_field_list(fields, eventstore.Filter())

        assert "stddev(): expected 1 argument(s)" in str(err)

    def test_tpm_function_alias(self):
        """ TPM should be functionally identical to EPM except in name """
        fields = ["tpm()"]
        result = resolve_field_list(
            fields, eventstore.Filter(start=before_now(hours=2), end=before_now(hours=1))
        )
        assert result["selected_columns"] == []
        assert result["aggregations"] == [
            ["divide(count(), divide(3600, 60))", None, "tpm"],
        ]
        assert result["groupby"] == []

    def test_absolute_delta_function(self):
        fields = ["absolute_delta(transaction.duration,100)", "id"]
        result = resolve_field_list(fields, eventstore.Filter())
        assert result["selected_columns"] == [
            [
                "abs",
                [["minus", ["transaction.duration", 100.0]]],
                "absolute_delta_transaction_duration_100",
            ],
            "id",
            "project.id",
            [
                "transform",
                [["toString", ["project_id"]], ["array", []], ["array", []], "''"],
                "`project.name`",
            ],
        ]
        assert result["aggregations"] == []
        assert result["groupby"] == []

        with pytest.raises(InvalidSearchQuery) as err:
            fields = ["absolute_delta(transaction,100)"]
            resolve_field_list(fields, eventstore.Filter())
        assert (
            "absolute_delta(transaction,100): column argument invalid: transaction is not a duration column"
            in str(err)
        )

        with pytest.raises(InvalidSearchQuery) as err:
            fields = ["absolute_delta(transaction.duration,blah)"]
            resolve_field_list(fields, eventstore.Filter())
        assert (
            "absolute_delta(transaction.duration,blah): target argument invalid: blah is not a number"
            in str(err)
        )

    def test_eps_function(self):
        fields = ["eps(3600)"]
        result = resolve_field_list(fields, eventstore.Filter())

        assert result["selected_columns"] == []
        assert result["aggregations"] == [
            ["divide(count(), 3600)", None, "eps_3600"],
        ]
        assert result["groupby"] == []

        with pytest.raises(InvalidSearchQuery) as err:
            fields = ["eps(0)"]
            result = resolve_field_list(fields, eventstore.Filter())
        assert "eps(0): interval argument invalid: 0 must be greater than or equal to 1" in str(err)

    def test_array_join_function(self):
        fields = [
            "array_join(tags.key)",
            "array_join(tags.value)",
            "array_join(measurements_key)",
        ]
        result = resolve_field_list(fields, eventstore.Filter(), functions_acl=["array_join"])
        assert result["selected_columns"] == [
            ["arrayJoin", ["tags.key"], "array_join_tags_key"],
            ["arrayJoin", ["tags.value"], "array_join_tags_value"],
            ["arrayJoin", ["measurements_key"], "array_join_measurements_key"],
            "id",
            "project.id",
            [
                "transform",
                [["toString", ["project_id"]], ["array", []], ["array", []], "''"],
                "`project.name`",
            ],
        ]

    def test_array_join_function_no_access(self):
        fields = ["array_join(tags.key)"]
        with pytest.raises(InvalidSearchQuery) as err:
            resolve_field_list(fields, eventstore.Filter())
        assert "no access to private function" in str(err)

    def test_histogram_function(self):
        fields = ["histogram(measurements_value, 10, 5, 1)"]
        result = resolve_field_list(fields, eventstore.Filter(), functions_acl=["histogram"])
        assert result["selected_columns"] == [
            [
                "plus",
                [
                    [
                        "multiply",
                        [
                            [
                                "floor",
                                [
                                    [
                                        "divide",
                                        [
                                            [
                                                "minus",
                                                [
                                                    [
                                                        "multiply",
                                                        [["arrayJoin", ["measurements_value"]], 1],
                                                    ],
                                                    5,
                                                ],
                                            ],
                                            10,
                                        ],
                                    ]
                                ],
                            ],
                            10,
                        ],
                    ],
                    5,
                ],
                "histogram_measurements_value_10_5_1",
            ],
            "id",
            "project.id",
            [
                "transform",
                [["toString", ["project_id"]], ["array", []], ["array", []], "''"],
                "`project.name`",
            ],
        ]

    def test_histogram_function_no_access(self):
        fields = ["histogram(measurements_value, 10, 5, 1)"]
        with pytest.raises(InvalidSearchQuery) as err:
            resolve_field_list(fields, eventstore.Filter())
        assert "no access to private function" in str(err)

    def test_count_at_least_function(self):
        fields = ["count_at_least(measurements.baz, 1000)"]
        result = resolve_field_list(fields, eventstore.Filter())
        assert result["aggregations"] == [
            [
                "countIf",
                [["greaterOrEquals", ["measurements.baz", 1000]]],
                "count_at_least_measurements_baz_1000",
            ]
        ]

    def test_percentile_range(self):
        fields = [
            "percentile_range(transaction.duration, 0.5, greater, 2020-05-03T06:48:57) as percentile_range_1"
        ]
        result = resolve_field_list(fields, eventstore.Filter())
        assert result["aggregations"] == [
            [
                "quantileIf(0.50)",
                [
                    "transaction.duration",
                    ["greater", [["toDateTime", ["'2020-05-03T06:48:57'"]], "timestamp"]],
                ],
                "percentile_range_1",
            ]
        ]
        # Test a non duration field
        fields = [
            "percentile_range(measurements.lcp, 0.5, greater, 2020-05-03T06:48:57) as avg_range_1"
        ]
        result = resolve_field_list(fields, eventstore.Filter())
        assert result["aggregations"] == [
            [
                "quantileIf(0.50)",
                [
                    "measurements.lcp",
                    ["greater", [["toDateTime", ["'2020-05-03T06:48:57'"]], "timestamp"]],
                ],
                "avg_range_1",
            ]
        ]

        with pytest.raises(InvalidSearchQuery) as err:
            fields = ["percentile_range(transaction.duration, 0.5, greater, tomorrow)"]
            resolve_field_list(fields, eventstore.Filter())
        assert "middle argument invalid: tomorrow is in the wrong format" in str(err)

        with pytest.raises(InvalidSearchQuery) as err:
            fields = ["percentile_range(transaction.duration, 0.5, lessOrEquals, today)"]
            resolve_field_list(fields, eventstore.Filter())
        assert "middle argument invalid: today is in the wrong format" in str(err)

    def test_average_range(self):
        fields = ["avg_range(transaction.duration, greater, 2020-05-03T06:48:57) as avg_range_1"]
        result = resolve_field_list(fields, eventstore.Filter())
        assert result["aggregations"] == [
            [
                "avgIf",
                [
                    "transaction.duration",
                    ["greater", [["toDateTime", ["'2020-05-03T06:48:57'"]], "timestamp"]],
                ],
                "avg_range_1",
            ]
        ]

        # Test a non duration field
        fields = ["avg_range(measurements.lcp, greater, 2020-05-03T06:48:57) as avg_range_1"]
        result = resolve_field_list(fields, eventstore.Filter())
        assert result["aggregations"] == [
            [
                "avgIf",
                [
                    "measurements.lcp",
                    ["greater", [["toDateTime", ["'2020-05-03T06:48:57'"]], "timestamp"]],
                ],
                "avg_range_1",
            ]
        ]

        with pytest.raises(InvalidSearchQuery) as err:
            fields = ["avg_range(transaction.duration, greater, tomorrow)"]
            resolve_field_list(fields, eventstore.Filter())
        assert "middle argument invalid: tomorrow is in the wrong format" in str(err)

        with pytest.raises(InvalidSearchQuery) as err:
            fields = ["avg_range(transaction.duration, lessOrEquals, today)"]
            resolve_field_list(fields, eventstore.Filter())
        assert "middle argument invalid: today is in the wrong format" in str(err)

    def test_variance_range(self):
        fields = [
            "variance_range(transaction.duration, greater, 2020-05-03T06:48:57) as variance_range_1"
        ]
        result = resolve_field_list(fields, eventstore.Filter())
        assert result["aggregations"] == [
            [
                "varSampIf",
                [
                    "transaction.duration",
                    ["greater", [["toDateTime", ["'2020-05-03T06:48:57'"]], "timestamp"]],
                ],
                "variance_range_1",
            ]
        ]

        # Test a non duration field
        fields = [
            "variance_range(measurements.lcp, greater, 2020-05-03T06:48:57) as variance_range_1"
        ]
        result = resolve_field_list(fields, eventstore.Filter())
        assert result["aggregations"] == [
            [
                "varSampIf",
                [
                    "measurements.lcp",
                    ["greater", [["toDateTime", ["'2020-05-03T06:48:57'"]], "timestamp"]],
                ],
                "variance_range_1",
            ]
        ]

        with pytest.raises(InvalidSearchQuery) as err:
            fields = ["variance_range(transaction.duration, greater, tomorrow)"]
            resolve_field_list(fields, eventstore.Filter())
        assert "middle argument invalid: tomorrow is in the wrong format" in str(err)

        with pytest.raises(InvalidSearchQuery) as err:
            fields = ["variance_range(transaction.duration, lessOrEquals, today)"]
            resolve_field_list(fields, eventstore.Filter())
        assert "middle argument invalid: today is in the wrong format" in str(err)

    def test_count_range(self):
        fields = ["count_range(greater, 2020-05-03T06:48:57) as count_range_1"]
        result = resolve_field_list(fields, eventstore.Filter())
        assert result["aggregations"] == [
            [
                "countIf",
                [["greater", [["toDateTime", ["'2020-05-03T06:48:57'"]], "timestamp"]]],
                "count_range_1",
            ]
        ]

        # Test a non duration field
        fields = ["count_range(greater, 2020-05-03T06:48:57) as count_range_1"]
        result = resolve_field_list(fields, eventstore.Filter())
        assert result["aggregations"] == [
            [
                "countIf",
                [["greater", [["toDateTime", ["'2020-05-03T06:48:57'"]], "timestamp"]]],
                "count_range_1",
            ]
        ]

        with pytest.raises(InvalidSearchQuery) as err:
            fields = ["count_range(greater, tomorrow)"]
            resolve_field_list(fields, eventstore.Filter())
        assert "middle argument invalid: tomorrow is in the wrong format" in str(err)

        with pytest.raises(InvalidSearchQuery) as err:
            fields = ["count_range(lessOrEquals, today)"]
            resolve_field_list(fields, eventstore.Filter())
        assert "middle argument invalid: today is in the wrong format" in str(err)

    def test_absolute_correlation(self):
        fields = ["absolute_correlation()"]
        result = resolve_field_list(fields, eventstore.Filter())
        assert result["aggregations"] == [
            [
                "abs",
                [["corr", [["toUnixTimestamp", ["timestamp"]], "transaction.duration"]]],
                "absolute_correlation",
            ]
        ]

    def test_percentage(self):
        fields = [
            "percentile_range(transaction.duration, 0.95, greater, 2020-05-03T06:48:57) as percentile_range_1",
            "percentile_range(transaction.duration, 0.95, lessOrEquals, 2020-05-03T06:48:57) as percentile_range_2",
            "percentage(percentile_range_2, percentile_range_1) as trend_percentage",
        ]
        result = resolve_field_list(fields, eventstore.Filter())
        assert result["aggregations"] == [
            [
                "quantileIf(0.95)",
                [
                    "transaction.duration",
                    ["greater", [["toDateTime", ["'2020-05-03T06:48:57'"]], "timestamp"]],
                ],
                "percentile_range_1",
            ],
            [
                "quantileIf(0.95)",
                [
                    "transaction.duration",
                    ["lessOrEquals", [["toDateTime", ["'2020-05-03T06:48:57'"]], "timestamp"]],
                ],
                "percentile_range_2",
            ],
            [
                "if(greater(percentile_range_1,0),divide(percentile_range_2,percentile_range_1),null)",
                None,
                "trend_percentage",
            ],
        ]

    def test_minus(self):
        fields = [
            "percentile_range(transaction.duration, 0.95, greater, 2020-05-03T06:48:57) as percentile_range_1",
            "percentile_range(transaction.duration, 0.95, lessOrEquals, 2020-05-03T06:48:57) as percentile_range_2",
            "minus(percentile_range_2, percentile_range_1) as trend_difference",
        ]
        result = resolve_field_list(fields, eventstore.Filter())
        assert result["aggregations"] == [
            [
                "quantileIf(0.95)",
                [
                    "transaction.duration",
                    ["greater", [["toDateTime", ["'2020-05-03T06:48:57'"]], "timestamp"]],
                ],
                "percentile_range_1",
            ],
            [
                "quantileIf(0.95)",
                [
                    "transaction.duration",
                    ["lessOrEquals", [["toDateTime", ["'2020-05-03T06:48:57'"]], "timestamp"]],
                ],
                "percentile_range_2",
            ],
            ["minus", ["percentile_range_2", "percentile_range_1"], "trend_difference"],
        ]

    def test_invalid_alias(self):
        bad_function_aliases = [
            "count() as ",
            "count() as as as as as",
            "count() as count(",
            "count() as 123",
            "count() as 1",
        ]
        for function in bad_function_aliases:
            with pytest.raises(InvalidSearchQuery) as err:
                resolve_field_list([function], eventstore.Filter())
            assert "Invalid characters in field" in str(err)

    def test_valid_alias(self):
        function_aliases = [
            ("count() as thecount", "thecount"),
            ("count() AS thecount", "thecount"),
            ("count() AS 123count", "123count"),
            ("count() AS count123", "count123"),
            ("count() AS c", "c"),
            ("count() AS c1", "c1"),
            ("count() AS 1c", "1c"),
        ]
        for function, alias in function_aliases:
            result = resolve_field_list([function], eventstore.Filter())
            assert result["aggregations"][0][-1] == alias, function

    def test_percentile_shortcuts(self):
        columns = [
            "",  # test default value
            "transaction.duration",
            "measurements.fp",
            "measurements.fcp",
            "measurements.lcp",
            "measurements.fid",
            "measurements.bar",
        ]

        for column in columns:
            # if no column then use transaction.duration
            snuba_column = column if column else "transaction.duration"
            column_alias = column.replace(".", "_")

            fields = [
                field.format(column)
                for field in ["p50({})", "p75({})", "p95({})", "p99({})", "p100({})"]
            ]
            result = resolve_field_list(fields, eventstore.Filter())

            assert result["aggregations"] == [
                ["quantileOrNull(0.5)", snuba_column, f"p50_{column_alias}".strip("_")],
                ["quantileOrNull(0.75)", snuba_column, f"p75_{column_alias}".strip("_")],
                ["quantileOrNull(0.95)", snuba_column, f"p95_{column_alias}".strip("_")],
                ["quantileOrNull(0.99)", snuba_column, f"p99_{column_alias}".strip("_")],
                ["max", snuba_column, f"p100_{column_alias}".strip("_")],
            ]

    def test_compare_numeric_aggregate(self):
        fields = [
            "compare_numeric_aggregate(p50_transaction_duration,greater,50)",
            "compare_numeric_aggregate(p50_transaction_duration,notEquals,50)",
        ]
        result = resolve_field_list(fields, eventstore.Filter())
        assert result["aggregations"] == [
            [
                "greater(p50_transaction_duration,50.0)",
                None,
                "compare_numeric_aggregate_p50_transaction_duration_greater_50",
            ],
            [
                "notEquals(p50_transaction_duration,50.0)",
                None,
                "compare_numeric_aggregate_p50_transaction_duration_notEquals_50",
            ],
        ]

    def test_invalid_compare_numeric_aggregate(self):
        fields = [
            "compare_numeric_aggregate(p50_transaction_duration,>+,50)",
            "compare_numeric_aggregate(p50_transaction_duration,=,50)",
        ]
        for field in fields:
            with pytest.raises(InvalidSearchQuery) as err:
                resolve_field_list([field], eventstore.Filter())
            assert "is not a valid condition" in str(err), field

        fields = [
            "compare_numeric_aggregate(p50_tr(where,=,50)",
            "compare_numeric_aggregate(a.b.c.d,=,50)",
        ]
        for field in fields:
            with pytest.raises(InvalidSearchQuery) as err:
                resolve_field_list([field], eventstore.Filter())
            assert "is not a valid function alias" in str(err), field

    def test_rollup_with_unaggregated_fields(self):
        with pytest.raises(InvalidSearchQuery) as err:
            fields = ["message"]
            resolve_field_list(fields, eventstore.Filter(rollup=15))
        assert "rollup without an aggregate" in str(err)

    def test_rollup_with_basic_and_aggregated_fields(self):
        fields = ["message", "count()"]
        result = resolve_field_list(fields, eventstore.Filter(rollup=15))

        assert result["aggregations"] == [["count", None, "count"]]
        assert result["selected_columns"] == ["message"]
        assert result["groupby"] == ["message"]

    def test_rollup_with_aggregated_fields(self):
        fields = ["count_unique(user)"]
        result = resolve_field_list(fields, eventstore.Filter(rollup=15))
        assert result["aggregations"] == [["uniq", "user", "count_unique_user"]]
        assert result["selected_columns"] == []
        assert result["groupby"] == []

    def test_orderby_unselected_field(self):
        fields = ["message"]
        with pytest.raises(InvalidSearchQuery) as err:
            resolve_field_list(fields, eventstore.Filter(orderby="timestamp"))
        assert "Cannot order" in str(err)

    def test_orderby_basic_field(self):
        fields = ["message"]
        result = resolve_field_list(fields, eventstore.Filter(orderby="-message"))
        assert result["selected_columns"] == [
            "message",
            "id",
            "project.id",
            [
                "transform",
                [["toString", ["project_id"]], ["array", []], ["array", []], "''"],
                "`project.name`",
            ],
        ]
        assert result["aggregations"] == []
        assert result["groupby"] == []

    def test_orderby_field_aggregate(self):
        """ When there's only aggregates don't sort """
        fields = ["count(id)", "count_unique(user)"]
        result = resolve_field_list(fields, eventstore.Filter(orderby="-count(id)"))
        assert result["orderby"] is None
        assert result["aggregations"] == [
            ["count", None, "count_id"],
            ["uniq", "user", "count_unique_user"],
        ]
        assert result["groupby"] == []

    def test_orderby_field_aggregate_only(self):
        fields = ["transaction.name", "count(id)", "count_unique(user)"]
        result = resolve_field_list(fields, eventstore.Filter(orderby="-count(id)"))
        assert result["orderby"] == ["-count_id"]
        assert result["aggregations"] == [
            ["count", None, "count_id"],
            ["uniq", "user", "count_unique_user"],
        ]
        assert result["groupby"] == ["transaction.name"]

    def test_orderby_issue_alias(self):
        fields = ["issue"]
        result = resolve_field_list(fields, eventstore.Filter(orderby="-issue"))
        assert result["orderby"] == ["-issue.id"]
        assert result["selected_columns"] == [
            "issue.id",
            "id",
            "project.id",
            [
                "transform",
                [["toString", ["project_id"]], ["array", []], ["array", []], "''"],
                "`project.name`",
            ],
        ]
        assert result["aggregations"] == []
        assert result["groupby"] == []

    def test_orderby_project_alias(self):
        fields = ["project"]
        result = resolve_field_list(fields, eventstore.Filter(orderby="-project"))
        assert result["selected_columns"] == [
            "project.id",
            "id",
            [
                "transform",
                [["toString", ["project_id"]], ["array", []], ["array", []], "''"],
                "project",
            ],
        ]
        assert result["orderby"] == ["-project"]
        assert result["aggregations"] == []
        assert result["groupby"] == []

    def test_orderby_user_display_alias(self):
        fields = ["user.display"]
        result = resolve_field_list(fields, eventstore.Filter(orderby="-user.display"))
        assert result["selected_columns"] == [
            ["coalesce", ["user.email", "user.username", "user.ip"], "user.display"],
            "id",
            "project.id",
            [
                "transform",
                [["toString", ["project_id"]], ["array", []], ["array", []], "''"],
                "`project.name`",
            ],
        ]
        assert result["orderby"] == ["-user.display"]
        assert result["aggregations"] == []
        assert result["groupby"] == []

    def test_resolves_functions_with_arguments(self):
        fields = [
            "count()",
            "p50()",
            "p50(transaction.duration)",
            "avg(measurements.foo)",
            "percentile(measurements.fcp, 0.5)",
            "stddev(measurements.foo)",
        ]
        result = resolve_field_list(fields, eventstore.Filter())
        functions = result["functions"]

        assert functions["count"].instance.name == "count"
        assert functions["count"].arguments == {"column": None}

        assert functions["p50"].instance.name == "p50"
        assert functions["p50"].arguments == {"column": "transaction.duration"}

        assert functions["p50_transaction_duration"].instance.name == "p50"
        assert functions["p50_transaction_duration"].arguments == {"column": "transaction.duration"}

        assert functions["avg_measurements_foo"].instance.name == "avg"
        assert functions["avg_measurements_foo"].arguments == {"column": "measurements.foo"}

        assert functions["avg_measurements_foo"].instance.name == "avg"
        assert functions["avg_measurements_foo"].arguments == {"column": "measurements.foo"}

        assert functions["percentile_measurements_fcp_0_5"].instance.name == "percentile"
        assert functions["percentile_measurements_fcp_0_5"].arguments == {
            "column": "measurements.fcp",
            "percentile": 0.5,
        }

        assert functions["stddev_measurements_foo"].instance.name == "stddev"
        assert functions["stddev_measurements_foo"].arguments == {"column": "measurements.foo"}

    def test_to_other_function_basic(self):
        fields = [
            'to_other(release,"r")',
            'to_other(release,"r",a)',
            'to_other(release,"r",a,b)',
        ]
        result = resolve_field_list(fields, eventstore.Filter())
        functions = result["functions"]

        assert functions["to_other_release__r"].instance.name == "to_other"
        assert functions["to_other_release__r"].arguments == {
            "column": "release",
            "value": "'r'",
            "that": "'that'",
            "this": "'this'",
        }

        assert functions["to_other_release__r__a"].instance.name == "to_other"
        assert functions["to_other_release__r__a"].arguments == {
            "column": "release",
            "value": "'r'",
            "that": "'a'",
            "this": "'this'",
        }

        assert functions["to_other_release__r__a_b"].instance.name == "to_other"
        assert functions["to_other_release__r__a_b"].arguments == {
            "column": "release",
            "value": "'r'",
            "that": "'a'",
            "this": "'b'",
        }

    def test_to_other_function_complex(self):
        fields = [
            'to_other(release,"release.version@1.2.3+4")',
            'to_other(release,"release +-  spaces   &    symbols :")',
            'to_other(release,"release\\"using\'quotes")',
        ]
        result = resolve_field_list(fields, eventstore.Filter())
        functions = result["functions"]

        assert functions["to_other_release__release_version_1_2_3_4"].instance.name == "to_other"
        assert functions["to_other_release__release_version_1_2_3_4"].arguments == {
            "column": "release",
            "value": "'release.version@1.2.3+4'",
            "that": "'that'",
            "this": "'this'",
        }

        assert (
            functions["to_other_release__release_____spaces________symbols"].instance.name
            == "to_other"
        )
        assert functions["to_other_release__release_____spaces________symbols"].arguments == {
            "column": "release",
            "value": "'release +-  spaces   &    symbols :'",
            "that": "'that'",
            "this": "'this'",
        }

        assert functions["to_other_release__release__using_quotes"].instance.name == "to_other"
        assert functions["to_other_release__release__using_quotes"].arguments == {
            "column": "release",
            "value": "'release\"using'quotes'",
            "that": "'that'",
            "this": "'this'",
        }

    def test_to_other_validation(self):
        with self.assertRaises(InvalidSearchQuery):
            resolve_field_list(["to_other(release,a)"], eventstore.Filter())

        with self.assertRaises(InvalidSearchQuery):
            resolve_field_list(['to_other(release,"a)'], eventstore.Filter())

        with self.assertRaises(InvalidSearchQuery):
            resolve_field_list(['to_other(release,a")'], eventstore.Filter())

    def test_failure_count_function(self):
        fields = ["failure_count()"]
        result = resolve_field_list(fields, eventstore.Filter())
        assert result["aggregations"] == [
            [
                "countIf",
                [
                    [
                        "not",
                        [
                            [
                                "has",
                                [
                                    [
                                        "array",
                                        [
                                            SPAN_STATUS_NAME_TO_CODE[name]
                                            for name in ["ok", "cancelled", "unknown"]
                                        ],
                                    ],
                                    "transaction_status",
                                ],
                            ],
                        ],
                    ],
                ],
                "failure_count",
            ],
        ]

    def test_redundant_grouping_errors(self):
        fields = [
            ["last_seen()", "timestamp"],
            ["avg(measurements.lcp)", "measurements.lcp"],
            ["stddev(measurements.lcp)", "measurements.lcp"],
            ["min(timestamp)", "timestamp"],
            ["max(timestamp)", "timestamp"],
            ["p95()", "transaction.duration"],
            ["any(measurements.fcp)", "measurements.fcp"],
        ]
        for field in fields:
            with pytest.raises(InvalidSearchQuery) as error:
                resolve_field_list(field, eventstore.Filter())

            assert "you must first remove the function(s)" in str(error)

        with pytest.raises(InvalidSearchQuery) as error:
            resolve_field_list(
                ["avg(transaction.duration)", "p95()", "transaction.duration"], eventstore.Filter()
            )

        assert "avg(transaction.duration)" in str(error)
        assert "p95" in str(error)
        assert " more." not in str(error)

        with pytest.raises(InvalidSearchQuery) as error:
            resolve_field_list(
                [
                    "avg(transaction.duration)",
                    "p50()",
                    "p75()",
                    "p95()",
                    "p99()",
                    "transaction.duration",
                ],
                eventstore.Filter(),
            )

        assert "and 3 more" in str(error)


def with_type(type, argument):
    argument.get_type = lambda *_: type
    return argument


class FunctionTest(unittest.TestCase):
    def setUp(self):
        self.fn_wo_optionals = Function(
            "wo_optionals",
            required_args=[FunctionArg("arg1"), FunctionArg("arg2")],
            transform="",
        )
        self.fn_w_optionals = Function(
            "w_optionals",
            required_args=[FunctionArg("arg1")],
            optional_args=[with_default("default", FunctionArg("arg2"))],
            transform="",
        )

    def test_no_optional_valid(self):
        self.fn_wo_optionals.validate_argument_count("fn_wo_optionals()", ["arg1", "arg2"])

    def test_no_optional_not_enough_arguments(self):
        with self.assertRaisesRegexp(
            InvalidSearchQuery, r"fn_wo_optionals\(\): expected 2 argument\(s\)"
        ):
            self.fn_wo_optionals.validate_argument_count("fn_wo_optionals()", ["arg1"])

    def test_no_optional_too_may_arguments(self):
        with self.assertRaisesRegexp(
            InvalidSearchQuery, r"fn_wo_optionals\(\): expected 2 argument\(s\)"
        ):
            self.fn_wo_optionals.validate_argument_count(
                "fn_wo_optionals()", ["arg1", "arg2", "arg3"]
            )

    def test_optional_valid(self):
        self.fn_w_optionals.validate_argument_count("fn_w_optionals()", ["arg1", "arg2"])
        # because the last argument is optional, we dont need to provide it
        self.fn_w_optionals.validate_argument_count("fn_w_optionals()", ["arg1"])

    def test_optional_not_enough_arguments(self):
        with self.assertRaisesRegexp(
            InvalidSearchQuery, r"fn_w_optionals\(\): expected at least 1 argument\(s\)"
        ):
            self.fn_w_optionals.validate_argument_count("fn_w_optionals()", [])

    def test_optional_too_many_arguments(self):
        with self.assertRaisesRegexp(
            InvalidSearchQuery, r"fn_w_optionals\(\): expected at most 2 argument\(s\)"
        ):
            self.fn_w_optionals.validate_argument_count(
                "fn_w_optionals()", ["arg1", "arg2", "arg3"]
            )

    def test_optional_args_have_default(self):
        with self.assertRaisesRegexp(
            AssertionError, "test: optional argument at index 0 does not have default"
        ):
            Function("test", optional_args=[FunctionArg("arg1")])

    def test_defining_duplicate_args(self):
        with self.assertRaisesRegexp(
            AssertionError, "test: argument arg1 specified more than once"
        ):
            Function(
                "test",
                required_args=[FunctionArg("arg1")],
                optional_args=[with_default("default", FunctionArg("arg1"))],
                transform="",
            )

        with self.assertRaisesRegexp(
            AssertionError, "test: argument arg1 specified more than once"
        ):
            Function(
                "test",
                required_args=[FunctionArg("arg1")],
                calculated_args=[{"name": "arg1", "fn": lambda x: x}],
                transform="",
            )

        with self.assertRaisesRegexp(
            AssertionError, "test: argument arg1 specified more than once"
        ):
            Function(
                "test",
                optional_args=[with_default("default", FunctionArg("arg1"))],
                calculated_args=[{"name": "arg1", "fn": lambda x: x}],
                transform="",
            )

    def test_default_result_type(self):
        fn = Function("fn", transform="")
        assert fn.get_result_type() is None

        fn = Function("fn", transform="", default_result_type="number")
        assert fn.get_result_type() == "number"

    def test_result_type_fn(self):
        fn = Function("fn", transform="", result_type_fn=lambda *_: None)
        assert fn.get_result_type("fn()", []) is None

        fn = Function("fn", transform="", result_type_fn=lambda *_: "number")
        assert fn.get_result_type("fn()", []) == "number"

        fn = Function(
            "fn",
            required_args=[with_type("number", FunctionArg("arg1"))],
            transform="",
            result_type_fn=lambda args, columns: args[0].get_type(columns[0]),
        )
        assert fn.get_result_type("fn()", ["arg1"]) == "number"

    def test_private_function(self):
        fn = Function("fn", transform="", result_type_fn=lambda *_: None, private=True)
        assert fn.is_accessible() is False
        assert fn.is_accessible(None) is False
        assert fn.is_accessible([]) is False
        assert fn.is_accessible(["other_fn"]) is False
        assert fn.is_accessible(["fn"]) is True<|MERGE_RESOLUTION|>--- conflicted
+++ resolved
@@ -2293,12 +2293,8 @@
 
         assert result["selected_columns"] == []
         assert result["aggregations"] == [
-<<<<<<< HEAD
             ["avgOrNull", "transaction.duration", "avg_transaction_duration"],
-=======
-            ["avg", "transaction.duration", "avg_transaction_duration"],
             ["stddevSamp", "transaction.duration", "stddev_transaction_duration"],
->>>>>>> 03676e43
             ["argMax", ["id", "timestamp"], "latest_event"],
             ["max", "timestamp", "last_seen"],
             ["apdex(duration, 300)", None, "apdex_300"],
