--- conflicted
+++ resolved
@@ -58,11 +58,8 @@
   hideToolbar?: boolean;
   draggableProps?: DraggableProps;
   renderErrorMessage?: (errorMessage?: string) => React.ReactNode;
-<<<<<<< HEAD
   hideDragHandle?: boolean;
-=======
   noLazyLoad?: boolean;
->>>>>>> ba29e424
 };
 
 class IssueWidgetCard extends React.Component<Props> {
