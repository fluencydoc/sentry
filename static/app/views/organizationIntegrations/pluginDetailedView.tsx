import {Fragment} from 'react';
import styled from '@emotion/styled';

import * as modal from 'app/actionCreators/modal';
import Button from 'app/components/button';
import ContextPickerModal from 'app/components/contextPickerModal';
import {t} from 'app/locale';
import space from 'app/styles/space';
import {PluginProjectItem, PluginWithProjectList} from 'app/types';
import withOrganization from 'app/utils/withOrganization';

import AbstractIntegrationDetailedView from './abstractIntegrationDetailedView';
import InstalledPlugin from './installedPlugin';
import PluginDeprecationAlert from './pluginDeprecationAlert';

type State = {
  plugins: PluginWithProjectList[];
};

type Tab = AbstractIntegrationDetailedView['state']['tab'];

class PluginDetailedView extends AbstractIntegrationDetailedView<
  AbstractIntegrationDetailedView['props'],
  State & AbstractIntegrationDetailedView['state']
> {
  getEndpoints(): ([string, string, any] | [string, string])[] {
    const {orgId, integrationSlug} = this.props.params;
    return [
      ['plugins', `/organizations/${orgId}/plugins/configs/?plugins=${integrationSlug}`],
    ];
  }

  get integrationType() {
    return 'plugin' as const;
  }

  get plugin() {
    return this.state.plugins[0];
  }

  get description() {
    return this.plugin.description || '';
  }

  get author() {
    return this.plugin.author?.name;
  }

  get resourceLinks() {
    return this.plugin.resourceLinks || [];
  }

  get installationStatus() {
    return this.plugin.projectList.length > 0 ? 'Installed' : 'Not Installed';
  }

  get integrationName() {
    return `${this.plugin.name}${this.plugin.isHidden ? ' (Legacy)' : ''}`;
  }

  get featureData() {
    return this.plugin.featureDescriptions;
  }

  handleResetConfiguration = (projectId: string) => {
    // make a copy of our project list
    const projectList = this.plugin.projectList.slice();
    // find the index of the project
    const index = projectList.findIndex(item => item.projectId === projectId);
    // should match but quit if it doesn't
    if (index < 0) {
      return;
    }
    // remove from array
    projectList.splice(index, 1);
    // update state
    this.setState({
      plugins: [{...this.state.plugins[0], projectList}],
    });
  };

  handlePluginEnableStatus = (projectId: string, enable: boolean = true) => {
    // make a copy of our project list
    const projectList = this.plugin.projectList.slice();
    // find the index of the project
    const index = projectList.findIndex(item => item.projectId === projectId);
    // should match but quit if it doesn't
    if (index < 0) {
      return;
    }

    // update item in array
    projectList[index] = {
      ...projectList[index],
      enabled: enable,
    };

    // update state
    this.setState({
      plugins: [{...this.state.plugins[0], projectList}],
    });
  };

  handleAddToProject = () => {
    const plugin = this.plugin;
    const {organization, router} = this.props;
    this.trackIntegrationAnalytics('integrations.plugin_add_to_project_clicked');
    modal.openModal(
      modalProps => (
        <ContextPickerModal
          {...modalProps}
          nextPath={`/settings/${organization.slug}/projects/:projectId/plugins/${plugin.id}/`}
          needProject
          needOrg={false}
          onFinish={path => {
            modalProps.closeModal();
            router.push(path);
          }}
        />
      ),
      {allowClickClose: false}
    );
  };

  getTabDisplay(tab: Tab) {
    // we want to show project configurations to make it more clear
    if (tab === 'configurations') {
      return 'project configurations';
    }
    return 'overview';
  }

  renderTopButton(disabledFromFeatures: boolean, userHasAccess: boolean) {
    if (userHasAccess) {
      return (
        <AddButton
          data-test-id="install-button"
          disabled={disabledFromFeatures}
          onClick={this.handleAddToProject}
          size="small"
          priority="primary"
        >
          {t('Add to Project')}
        </AddButton>
      );
    }

    return this.renderRequestIntegrationButton();
  }

  renderConfigurations() {
    const plugin = this.plugin;
    const {organization} = this.props;

    if (plugin.projectList.length) {
      return (
<<<<<<< HEAD
        <div>
          {plugin.projectList.map((projectItem: PluginProjectItem) => (
            <InstalledPlugin
              key={projectItem.projectId}
              organization={organization}
              plugin={plugin}
              projectItem={projectItem}
              onResetConfiguration={this.handleResetConfiguration}
              onPluginEnableStatusChange={this.handlePluginEnableStatus}
              trackIntegrationAnalytics={this.trackIntegrationAnalytics}
            />
          ))}
        </div>
=======
        <Fragment>
          <PluginDeprecationAlert organization={organization} plugin={plugin} />
          <div>
            {plugin.projectList.map((projectItem: PluginProjectItem) => (
              <InstalledPlugin
                key={projectItem.projectId}
                organization={organization}
                plugin={plugin}
                projectItem={projectItem}
                onResetConfiguration={this.handleResetConfiguration}
                onPluginEnableStatusChange={this.handlePluginEnableStatus}
                trackIntegrationAnalytics={this.trackIntegrationAnalytics}
              />
            ))}
          </div>
        </Fragment>
>>>>>>> 0606359c
      );
    }
    return this.renderEmptyConfigurations();
  }
}

const AddButton = styled(Button)`
  margin-bottom: ${space(1)};
`;

export default withOrganization(PluginDetailedView);<|MERGE_RESOLUTION|>--- conflicted
+++ resolved
@@ -154,21 +154,6 @@
 
     if (plugin.projectList.length) {
       return (
-<<<<<<< HEAD
-        <div>
-          {plugin.projectList.map((projectItem: PluginProjectItem) => (
-            <InstalledPlugin
-              key={projectItem.projectId}
-              organization={organization}
-              plugin={plugin}
-              projectItem={projectItem}
-              onResetConfiguration={this.handleResetConfiguration}
-              onPluginEnableStatusChange={this.handlePluginEnableStatus}
-              trackIntegrationAnalytics={this.trackIntegrationAnalytics}
-            />
-          ))}
-        </div>
-=======
         <Fragment>
           <PluginDeprecationAlert organization={organization} plugin={plugin} />
           <div>
@@ -185,7 +170,6 @@
             ))}
           </div>
         </Fragment>
->>>>>>> 0606359c
       );
     }
     return this.renderEmptyConfigurations();
