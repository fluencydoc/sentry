--- conflicted
+++ resolved
@@ -56,13 +56,9 @@
   }
 
   render() {
-<<<<<<< HEAD
     const {organization, error, query, tags, fieldOptions, onChange} = this.props;
     const explodedFields = query.fields.map(field => explodeField({field}));
-=======
-    const {organization, error, query, tags} = this.props;
     const {blurTimeout} = this.state;
->>>>>>> 9bddc746
 
     return (
       <QueryWrapper>
