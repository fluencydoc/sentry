from __future__ import annotations
<<<<<<< HEAD
=======

from typing import Any, Mapping, MutableMapping
>>>>>>> c2e2c231

from typing import Any, Mapping, MutableMapping

from django.urls import reverse
from requests import post
from rest_framework.request import Request
from rest_framework.response import Response

from sentry import analytics
from sentry.api import ApiClient, client
from sentry.api.base import Endpoint
from sentry.api.helpers.group_index import update_groups
from sentry.auth.access import from_member
from sentry.exceptions import UnableToAcceptMemberInvitationException
from sentry.integrations.slack.client import SlackClient
from sentry.integrations.slack.requests.action import SlackActionRequest
from sentry.integrations.slack.requests.base import SlackRequestError
from sentry.integrations.slack.views.link_identity import build_linking_url
from sentry.integrations.slack.views.unlink_identity import build_unlinking_url
<<<<<<< HEAD
from sentry.models import (
    Group,
    Identity,
    IdentityProvider,
    Integration,
    InviteStatus,
    OrganizationMember,
    Project,
)
=======
from sentry.models import Group, Identity, IdentityProvider, Integration, Project
from sentry.notifications.utils.actions import MessageAction
>>>>>>> c2e2c231
from sentry.shared_integrations.exceptions import ApiError
from sentry.utils import json
from sentry.utils.http import absolute_uri
from sentry.web.decorators import transaction_start

from ..message_builder import SlackBody
from ..message_builder.issues import SlackIssuesMessageBuilder
from ..utils import logger

LINK_IDENTITY_MESSAGE = (
    "Looks like you haven't linked your Sentry account with your Slack identity yet! "
    "<{associate_url}|Link your identity now> to perform actions in Sentry through Slack. "
)
UNLINK_IDENTITY_MESSAGE = (
    "Looks like this Slack identity is linked to the Sentry user *{user_email}* "
    "who is not a member of organization *{org_name}* used with this Slack integration. "
    "<{associate_url}|Unlink your identity now>. "
)
DEFAULT_ERROR_MESSAGE = "Sentry can't perform that action right now on your behalf!"

RESOLVE_SELECTOR = {
    "label": "Resolve issue",
    "type": "select",
    "name": "resolve_type",
    "placeholder": "Select the resolution target",
    "value": "resolved",
    "options": [
        {"label": "Immediately", "value": "resolved"},
        {"label": "In the next release", "value": "resolved:inNextRelease"},
        {"label": "In the current release", "value": "resolved:inCurrentRelease"},
    ],
}


def update_group(
    group: Group,
    identity: Identity,
    data: Mapping[str, str],
    request: Request,
) -> Response:
    if not group.organization.has_access(identity.user):
        raise ApiClient.ApiError(
            status_code=403, body="The user does not have access to the organization."
        )

    return update_groups(
        request=request,
        group_ids=[group.id],
        projects=[group.project],
        organization_id=group.organization.id,
        search_fn=None,
        user=identity.user,
        data=data,
    )


class SlackActionEndpoint(Endpoint):  # type: ignore
    authentication_classes = ()
    permission_classes = ()

    def respond_ephemeral(self, text: str) -> Response:
        return self.respond({"response_type": "ephemeral", "replace_original": False, "text": text})

    def api_error(
        self,
        slack_request: SlackActionRequest,
        group: Group,
        identity: Identity,
        error: ApiClient.ApiError,
        action_type: str,
    ) -> Response:
        logger.info(
            "slack.action.api-error",
            extra={
                **slack_request.get_logging_data(group),
                "response": str(error.body),
                "action_type": action_type,
            },
        )

        if error.status_code == 403:
            text = UNLINK_IDENTITY_MESSAGE.format(
                associate_url=build_unlinking_url(
                    slack_request.integration.id,
                    slack_request.user_id,
                    slack_request.channel_id,
                    slack_request.response_url,
                ),
                user_email=identity.user,
                org_name=group.organization.name,
            )
        else:
            text = DEFAULT_ERROR_MESSAGE

        return self.respond_ephemeral(text)

    def on_assign(
        self, request: Request, identity: Identity, group: Group, action: MessageAction
    ) -> None:
        assignee = action.selected_options[0]["value"]
        if assignee == "none":
            assignee = None

        update_group(group, identity, {"assignedTo": assignee}, request)
        analytics.record("integrations.slack.assign", actor_id=identity.user_id)

    def on_status(
        self,
        request: Request,
        identity: Identity,
        group: Group,
        action: MessageAction,
        data: Mapping[str, Any],
        integration: Integration,
    ) -> None:
        status_data = (action.value or "").split(":", 1)
        status = {"status": status_data[0]}

        resolve_type = status_data[-1]

        if resolve_type == "inNextRelease":
            status.update({"statusDetails": {"inNextRelease": True}})
        elif resolve_type == "inCurrentRelease":
            status.update({"statusDetails": {"inRelease": "latest"}})

        update_group(group, identity, status, request)

        analytics.record(
            "integrations.slack.status",
            status=status["status"],
            resolve_type=resolve_type,
            actor_id=identity.user_id,
        )

    def open_resolve_dialog(
        self, data: Mapping[str, Any], group: Group, integration: Integration
    ) -> None:
        # XXX(epurkhiser): In order to update the original message we have to
        # keep track of the response_url in the callback_id. Definitely hacky,
        # but seems like there's no other solutions [1]:
        #
        # [1]: https://stackoverflow.com/questions/46629852/update-a-bot-message-after-responding-to-a-slack-dialog#comment80795670_46629852
        callback_id = json.dumps(
            {
                "issue": group.id,
                "orig_response_url": data["response_url"],
                "is_message": self.is_message(data),
            }
        )

        dialog = {
            "callback_id": callback_id,
            "title": "Resolve Issue",
            "submit_label": "Resolve",
            "elements": [RESOLVE_SELECTOR],
        }

        payload = {
            "dialog": json.dumps(dialog),
            "trigger_id": data["trigger_id"],
            "token": integration.metadata["access_token"],
        }

        slack_client = SlackClient()
        try:
            slack_client.post("/dialog.open", data=payload)
        except ApiError as e:
            logger.error("slack.action.response-error", extra={"error": str(e)})

    def construct_reply(self, attachment: SlackBody, is_message: bool = False) -> SlackBody:
        # XXX(epurkhiser): Slack is inconsistent about it's expected responses
        # for interactive action requests.
        #
        #  * For _unfurled_ action responses, slack expects the entire
        #    attachment body used to replace the unfurled attachment to be at
        #    the top level of the json response body.
        #
        #  * For _bot posted message_ action responses, slack expects the
        #    attachment body used to replace the attachment to be within an
        #    `attachments` array.
        if is_message:
            attachment = {"attachments": [attachment]}

        return attachment

    def is_message(self, data: Mapping[str, Any]) -> bool:
        # XXX(epurkhsier): Used in coordination with construct_reply. Bot
        # posted messages will not have the type at all.
        return data.get("original_message", {}).get("type") == "message"

    @transaction_start("SlackActionEndpoint")
    def post(self, request: Request) -> Response:
        logging_data: MutableMapping[str, str] = {}

        try:
            slack_request = SlackActionRequest(request)
            slack_request.validate()
        except SlackRequestError as e:
            return self.respond(status=e.status)

        data = slack_request.data

        # Actions list may be empty when receiving a dialog response
<<<<<<< HEAD
        action_list = data.get("actions", [])
        action_option = slack_request.action_option

        if action_option in ["approve_member", "reject_member"]:
            return self.handle_member_approval(slack_request)
=======
        action_list_raw = data.get("actions", [])
        action_list = [MessageAction(**action_data) for action_data in action_list_raw]
        action_option = (action_list[0].value if len(action_list) else None) or ""
>>>>>>> c2e2c231

        # if a user is just clicking our auto response in the messages tab we just return a 200
        if action_option == "sentry_docs_link_clicked":
            return self.respond()

        channel_id = slack_request.channel_id
        user_id = slack_request.user_id
        integration = slack_request.integration
        response_url = data.get("response_url")

        if action_option in ["link", "ignore"]:
            analytics.record(
                "integrations.slack.chart_unfurl_action",
                organization_id=integration.organizations.all()[0].id,
                action=action_option,
            )
            payload = {"delete_original": "true"}
            try:
                post(response_url, json=payload)
            except ApiError as e:
                logger.error("slack.action.response-error", extra={"error": str(e)})
                return self.respond(status=403)

            return self.respond()

        logging_data["channel_id"] = channel_id
        logging_data["slack_user_id"] = user_id
        logging_data["response_url"] = response_url
        logging_data["integration_id"] = integration.id

        # Determine the issue group action is being taken on
        group_id = slack_request.callback_data["issue"]
        logging_data["group_id"] = group_id

        try:
            group = Group.objects.select_related("project__organization").get(
                project__in=Project.objects.filter(
                    organization__in=integration.organizations.all()
                ),
                id=group_id,
            )
        except Group.DoesNotExist:
            logger.info("slack.action.invalid-issue", extra=logging_data)
            return self.respond(status=403)

        logging_data["organization_id"] = group.organization.id

        # Determine the acting user by slack identity
        try:
            identity = slack_request.get_identity()
        except IdentityProvider.DoesNotExist:
            return self.respond(status=403)

        if not identity:
            associate_url = build_linking_url(integration, user_id, channel_id, response_url)
            return self.respond_ephemeral(LINK_IDENTITY_MESSAGE.format(associate_url=associate_url))

        # Handle status dialog submission
        if slack_request.type == "dialog_submission" and "resolve_type" in data["submission"]:
            # Masquerade a status action
            action = MessageAction(
                name="status",
                value=data["submission"]["resolve_type"],
            )

            try:
                self.on_status(request, identity, group, action, data, integration)
            except client.ApiError as error:
                return self.api_error(slack_request, group, identity, error, "status_dialog")

            group = Group.objects.get(id=group.id)
            attachment = SlackIssuesMessageBuilder(
                group, identity=identity, actions=[action]
            ).build()

            body = self.construct_reply(
                attachment, is_message=slack_request.callback_data["is_message"]
            )

            # use the original response_url to update the link attachment
            slack_client = SlackClient()
            try:
                slack_client.post(
                    slack_request.callback_data["orig_response_url"], data=body, json=True
                )
            except ApiError as e:
                logger.error("slack.action.response-error", extra={"error": str(e)})

            return self.respond()

        # Usually we'll want to respond with the updated attachment including
        # the list of actions taken. However, when opening a dialog we do not
        # have anything to update the message with and will use the
        # response_url later to update it.
        defer_attachment_update = False

        # Handle interaction actions
        action_type = None
        try:
            for action in action_list:
                action_type = action.name

                if action_type == "status":
                    self.on_status(request, identity, group, action, data, integration)
                elif action_type == "assign":
                    self.on_assign(request, identity, group, action)
                elif action_type == "resolve_dialog":
                    self.open_resolve_dialog(data, group, integration)
                    defer_attachment_update = True
        except client.ApiError as error:
            return self.api_error(slack_request, group, identity, error, action_type)

        if defer_attachment_update:
            return self.respond()

        # Reload group as it may have been mutated by the action
        group = Group.objects.get(id=group.id)

        attachment = SlackIssuesMessageBuilder(
            group, identity=identity, actions=action_list
        ).build()
        body = self.construct_reply(attachment, is_message=self.is_message(data))

        return self.respond(body)

    def handle_member_approval(self, slack_request: SlackActionRequest):
        try:
            # get_identity can return Noone
            identity = slack_request.get_identity()
        except IdentityProvider.DoesNotExist:
            identity = None

        if not identity:
            return self.respond_with_text("Identity not linked for user.")

        member_id = slack_request.callback_data["member_id"]

        try:
            member = OrganizationMember.objects.get_member_invite_query(member_id).get()
        except OrganizationMember.DoesNotExist:
            # member request is gone, likely someone else handled it
            member_email = slack_request.callback_data["member_email"]
            return self.respond_with_text(f"Member invitation for {member_email} no longer exists.")

        organization = member.organization

        if not organization.has_access(identity.user):
            return self.respond_with_text(
                "You don't have access to the organization for the invitation."
            )

        # row should exist because we have access
        member_of_approver = OrganizationMember.objects.get(
            user=identity.user, organization=organization
        )
        access = from_member(member_of_approver)
        if not access.has_scope("member:admin"):
            return self.respond_with_text(
                "You don't have permission to approve member invitations."
            )

        # validate the org options and check against allowed_roles
        allowed_roles = member_of_approver.get_allowed_roles_to_invite()
        try:
            member.validate_invitation(identity.user, allowed_roles)
        except UnableToAcceptMemberInvitationException as err:
            return self.respond_with_text(str(err))

        original_status = member.invite_status
        member_email = member.email
        try:
            if slack_request.action_option == "approve_member":
                member.approve_member_invitation(identity.user, referrer="slack")
            else:
                member.reject_member_invitation(identity.user)
        except Exception as err:
            # shouldn't error but if it does, respond to the user
            logger.error(
                err,
                extra={
                    "organization_id": organization.id,
                    "member_id": member.id,
                },
            )
            return self.respond_ephemeral(DEFAULT_ERROR_MESSAGE)

        # record analytics and respond with success
        approve_member = slack_request.action_option == "approve_member"
        event_name = (
            "integrations.slack.approve_member_invitation"
            if approve_member
            else "integrations.slack.reject_member_invitation"
        )
        invite_type = (
            "Invite" if original_status == InviteStatus.REQUESTED_TO_BE_INVITED.value else "Join"
        )
        analytics.record(
            event_name,
            actor_id=identity.user_id,
            organization_id=member.organization_id,
            invitation_type=invite_type.lower(),
        )

        verb = "approved" if approve_member else "rejected"

        manage_url = absolute_uri(
            reverse("sentry-organization-members", args=[member.organization.slug])
        )
        body = {
            "text": f"{invite_type} request for {member_email} has been {verb}. <{manage_url}|See Members and Requests>.",
        }
        return self.respond(body)<|MERGE_RESOLUTION|>--- conflicted
+++ resolved
@@ -1,9 +1,4 @@
 from __future__ import annotations
-<<<<<<< HEAD
-=======
-
-from typing import Any, Mapping, MutableMapping
->>>>>>> c2e2c231
 
 from typing import Any, Mapping, MutableMapping
 
@@ -23,7 +18,6 @@
 from sentry.integrations.slack.requests.base import SlackRequestError
 from sentry.integrations.slack.views.link_identity import build_linking_url
 from sentry.integrations.slack.views.unlink_identity import build_unlinking_url
-<<<<<<< HEAD
 from sentry.models import (
     Group,
     Identity,
@@ -33,10 +27,7 @@
     OrganizationMember,
     Project,
 )
-=======
-from sentry.models import Group, Identity, IdentityProvider, Integration, Project
 from sentry.notifications.utils.actions import MessageAction
->>>>>>> c2e2c231
 from sentry.shared_integrations.exceptions import ApiError
 from sentry.utils import json
 from sentry.utils.http import absolute_uri
@@ -240,17 +231,10 @@
         data = slack_request.data
 
         # Actions list may be empty when receiving a dialog response
-<<<<<<< HEAD
-        action_list = data.get("actions", [])
+        action_list_raw = data.get("actions", [])
         action_option = slack_request.action_option
-
         if action_option in ["approve_member", "reject_member"]:
             return self.handle_member_approval(slack_request)
-=======
-        action_list_raw = data.get("actions", [])
-        action_list = [MessageAction(**action_data) for action_data in action_list_raw]
-        action_option = (action_list[0].value if len(action_list) else None) or ""
->>>>>>> c2e2c231
 
         # if a user is just clicking our auto response in the messages tab we just return a 200
         if action_option == "sentry_docs_link_clicked":
@@ -340,6 +324,8 @@
                 logger.error("slack.action.response-error", extra={"error": str(e)})
 
             return self.respond()
+
+        action_list = [MessageAction(**action_data) for action_data in action_list_raw]
 
         # Usually we'll want to respond with the updated attachment including
         # the list of actions taken. However, when opening a dialog we do not
