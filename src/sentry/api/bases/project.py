from __future__ import absolute_import

from django.db.models import Q

from sentry.api.base import Endpoint
from sentry.api.exceptions import ResourceDoesNotExist
from sentry.api.permissions import ScopedPermission
from sentry.models import OrganizationMember, Project


class ProjectPermission(ScopedPermission):
    scope_map = {
        'GET': ['project:read', 'project:write', 'project:delete'],
        'POST': ['project:write', 'project:delete'],
        'PUT': ['project:write', 'project:delete'],
        'DELETE': ['project:delete'],
    }

    def has_object_permission(self, request, view, project):
        if request.auth:
            if self.is_project_key(request):
                return request.auth.project_id == project.id
            return request.auth.organization_id == project.organization_id

        if request.user.is_superuser:
            return True

        try:
            om = OrganizationMember.objects.get(
                Q(has_global_access=True) | Q(teams=project.team_id),
                organization=project.organization_id,
                user=request.user,
            )
        except OrganizationMember.DoesNotExist:
            return False

        allowed_scopes = set(self.scope_map[request.method])
        current_scopes = om.scopes
        return any(s in allowed_scopes for s in current_scopes)


class ProjectEventPermission(ProjectPermission):
    scope_map = {
        'GET': ['event:read', 'event:write', 'event:delete'],
        'POST': ['event:write', 'event:delete'],
        'PUT': ['event:write', 'event:delete'],
        'DELETE': ['event:delete'],
    }


class ProjectEndpoint(Endpoint):
    permission_classes = (ProjectPermission,)

    def convert_args(self, request, organization_slug, project_slug, *args, **kwargs):
        try:
<<<<<<< HEAD
            project = Project.objects.get(
=======
            project = Project.objects.get_from_cache(
>>>>>>> 3360d345
                organization__slug=organization_slug,
                slug=project_slug,
            )
        except Project.DoesNotExist:
            raise ResourceDoesNotExist

        self.check_object_permissions(request, project)

        kwargs['project'] = project
        return (args, kwargs)<|MERGE_RESOLUTION|>--- conflicted
+++ resolved
@@ -53,11 +53,7 @@
 
     def convert_args(self, request, organization_slug, project_slug, *args, **kwargs):
         try:
-<<<<<<< HEAD
-            project = Project.objects.get(
-=======
             project = Project.objects.get_from_cache(
->>>>>>> 3360d345
                 organization__slug=organization_slug,
                 slug=project_slug,
             )
